
from typing import Dict, List, Collection, Hashable, Callable, Set, Generator, Tuple, Optional, ValuesView
import pickle
import numpy as np
import pandas as pd
from collections import defaultdict
import json
import os
from .user import User
from .utterance import Utterance
from .conversation import Conversation

def warning(text: str):
	# Pre-pends a red-colored 'WARNING: ' to [text].
	# :param text: Warning message
	# :return: 'WARNING: [text]'
	return '\033[91m'+ "WARNING: " + '\033[0m' + text

pair_delim = '-q-a-'

KeyId = "id"
KeyUser = "user"
KeyConvoRoot = "root"
KeyReplyTo = "reply-to"
KeyTimestamp = "timestamp"
KeyText = "text"
DefinedKeys = {KeyId, KeyUser, KeyConvoRoot, KeyReplyTo, KeyTimestamp, KeyText}
KeyMeta = "meta"

BIN_DELIM_L, BIN_DELIM_R = "<##bin{", "}&&@**>"

class Corpus:
<<<<<<< HEAD
    """Represents a dataset, which can be loaded from a folder or a
    list of utterances.
    """

    def __init__(self, filename: Optional[str] = None, utterances: Optional[List[Utterance]] = None,
                 utterance_start_index: int = None, utterance_end_index: int = None, merge_lines: bool = False,
                 exclude_utterance_meta: Optional[List[str]] = None,
                 exclude_conversation_meta: Optional[List[str]] = None,
                 exclude_user_meta: Optional[List[str]] = None,
                 exclude_overall_meta: Optional[List[str]] = None,
                 version: Optional[int] = None):
        """

        :param filename: Path to a folder containing a Corpus or to an utterances.jsonl / utterances.json file to load
        :param utterances: List of utterances to initialize Corpus from
        :param utterance_start_index: For utterances.jsonl, specify the line number (zero-indexed) to begin parsing utterances from
        :param utterance_end_index: For utterances.jsonl, specify the line number (zero-indexed) of the last utterance to be parsed.
        :param merge_lines: whether to merge adjacent lines from same user if the two utterances have same root
        :param exclude_utterance_meta: utterance metadata to be ignored
        :param exclude_conversation_meta: conversation metadata to be ignored
        :param exclude_user_meta: user metadata to be ignored
        :param exclude_overall_meta: overall metadata to be ignored
        :param version: version no. of corpus
        """

        self.original_corpus_path = None if filename is None else os.path.dirname(filename)
        self.meta = {}
        self.meta_index = {}
        convos_meta = defaultdict(dict)
        if exclude_utterance_meta is None: exclude_utterance_meta = []
        if exclude_conversation_meta is None: exclude_conversation_meta = []
        if exclude_user_meta is None: exclude_user_meta = []
        if exclude_overall_meta is None: exclude_overall_meta = []

        self.version = version if version is not None else 0

        if filename is not None:
            if os.path.isdir(filename):
                if os.path.exists(os.path.join(filename, 'utterances.jsonl')):
                    with open(os.path.join(filename, 'utterances.jsonl'), 'r') as f:
                        utterances = []
                        if utterance_start_index is None: utterance_start_index = 0
                        if utterance_end_index is None: utterance_end_index = float('inf')
                        idx = 0
                        for line in f:
                            if utterance_start_index <= idx <= utterance_end_index:
                                utterances.append(json.loads(line))
                            idx += 1

                elif os.path.exists(os.path.join(filename, 'utterances.json')):
                    with open(os.path.join(filename, "utterances.json"), "r") as f:
                        utterances = json.load(f)

                if exclude_utterance_meta:
                    for utt in utterances:
                        for field in exclude_utterance_meta:
                            del utt["meta"][field]

                with open(os.path.join(filename, "users.json"), "r") as f:
                    users_meta = defaultdict(dict)
                    for k, v in json.load(f).items():
                        if k in exclude_user_meta: continue
                        users_meta[k] = v
                with open(os.path.join(filename, "conversations.json"), "r") as f:
                    for k, v in json.load(f).items():
                        if k in exclude_conversation_meta: continue
                        convos_meta[k] = v
                with open(os.path.join(filename, "corpus.json"), "r") as f:
                    for k, v in json.load(f).items():
                        if k in exclude_overall_meta: continue
                        self.meta[k] = v
                with open(os.path.join(filename, "index.json"), "r") as f:
                    self.meta_index = json.load(f)

                if version is not None:
                    if "version" in self.meta_index:
                        if self.meta_index["version"] != version:
                            raise warning("Requested version does not match file version")
                        self.version = self.meta_index["version"]

                # unpack utterance meta
                for field, field_type in self.meta_index["utterances-index"].items():
                    if field_type == "bin" and field not in exclude_utterance_meta:
                        with open(os.path.join(filename, field + "-bin.p"), "rb") as f:
                            l_bin = pickle.load(f)
                        for i, ut in enumerate(utterances):
                            for k, v in ut[KeyMeta].items():
                                if k == field and type(v) == str and v.startswith(BIN_DELIM_L) and \
                                        v.endswith(BIN_DELIM_R):
                                    idx = int(v[len(BIN_DELIM_L):-len(BIN_DELIM_R)])
                                    utterances[i][KeyMeta][k] = l_bin[idx]
                for field in exclude_utterance_meta:
                    del self.meta_index["utterances-index"][field]

                # unpack user meta
                for field, field_type in self.meta_index["users-index"].items():
                    if field_type == "bin" and field not in exclude_utterance_meta:
                        with open(os.path.join(filename, field + "-user-bin.p"), "rb") as f:
                            l_bin = pickle.load(f)
                        for user, metadata in users_meta.items():
                            for k, v in metadata.items():
                                if k == field and type(v) == str and str(v).startswith(BIN_DELIM_L) and \
                                        str(v).endswith(BIN_DELIM_R):
                                    idx = int(v[len(BIN_DELIM_L):-len(BIN_DELIM_R)])
                                    metadata[k] = l_bin[idx]
                for field in exclude_user_meta:
                    del self.meta_index["users-index"][field]

                # unpack convo meta
                for field, field_type in self.meta_index["conversations-index"].items():
                    if field_type == "bin" and field not in exclude_utterance_meta:
                        with open(os.path.join(filename, field + "-convo-bin.p"), "rb") as f:
                            l_bin = pickle.load(f)
                            
                        for convo_id, convo_meta in convos_meta.items():
                            for k, v in convo_meta.items():
                                if k == field and type(v) == str and str(v).startswith(BIN_DELIM_L) and \
                                        str(v).endswith(BIN_DELIM_R):
                                    idx = int(v[len(BIN_DELIM_L):-len(BIN_DELIM_R)])
                                    convo_meta[k] = l_bin[idx]

                for field in exclude_conversation_meta:
                    del self.meta_index["conversations-index"][field]

                # unpack overall meta
                for field, field_type in self.meta_index["overall-index"].items():
                    if field_type == "bin" and field not in exclude_utterance_meta:
                        with open(os.path.join(filename, field + "-overall-bin.p"), "rb") as f:
                            l_bin = pickle.load(f)
                        for k, v in self.meta.items():
                            if k == field and type(v) == str and v.startswith(BIN_DELIM_L) and \
                                    v.endswith(BIN_DELIM_R):
                                idx = int(v[len(BIN_DELIM_L):-len(BIN_DELIM_R)])
                                self.meta[k] = l_bin[idx]
                for field in exclude_overall_meta:
                    del self.meta_index["overall-index"][field]

            else:
                users_meta = defaultdict(dict)
                convos_meta = defaultdict(dict)
                with open(filename, "r") as f:
                    try:
                        ext = filename.split(".")[-1]
                        if ext == "json":
                            utterances = json.load(f)
                        elif ext == "jsonl":
                            utterances = []
                            if utterance_start_index is None: utterance_start_index = 0
                            if utterance_end_index is None: utterance_end_index = float('inf')
                            idx = 0
                            for line in f:
                                if utterance_start_index <= idx <= utterance_end_index:
                                    utterances.append(json.loads(line))
                                idx += 1
                    except Exception as e:
                        raise Exception("Could not load corpus. Expected json file, encountered error: \n" + str(e))

            self.utterances = dict()
            self.all_users = dict()

            for i, u in enumerate(utterances):

                u = defaultdict(lambda: None, u)
                user_key = u[KeyUser]
                if user_key not in self.all_users:
                    self.all_users[user_key] = User(name=u[KeyUser], meta=users_meta[u[KeyUser]])

                user = self.all_users[user_key]

                # temp fix for reddit reply_to
                if "reply_to" in u:
                    reply_to_data = u["reply_to"]
                else:
                    reply_to_data = u[KeyReplyTo]

                ut = Utterance(id=u[KeyId], user=user,
                               root=u[KeyConvoRoot],
                               reply_to=reply_to_data, timestamp=u[KeyTimestamp],
                               text=u[KeyText], meta=u[KeyMeta])
                self.utterances[ut.id] = ut
        elif utterances is not None:
            self.all_users = {u.user.name: u.user for u in utterances}
            self.utterances = {u.id: u for u in utterances}

        if merge_lines:
            new_utterances = {}
            for uid, u in self.utterances.items():
                merged = False
                if u.reply_to is not None and u.user is not None:
                    u0 = self.utterances[u.reply_to]
                    if u0.root == u.root and u0.user == u.user:
                        new_utterances[u0.id].text += " " + u.text
                        merged = True
                if not merged:
                    new_utterances[u.id] = u
            self.utterances = new_utterances

        # organize utterances by conversation
        convo_to_utts = defaultdict(list) # temp container identifying utterances by conversation
        for u in self.utterances.values():
            convo_key = u.root # each root is considered a separate conversation
            convo_to_utts[convo_key].append(u.id)
        self.conversations = {}
        for convo_id in convo_to_utts:
            # look up the metadata associated with this conversation, if any
            convo_meta = convos_meta.get(convo_id, None)
            convo = Conversation(self, id=convo_id,
                                 utterances=convo_to_utts[convo_id],
                                 meta=convo_meta)
            self.conversations[convo_id] = convo

        self.update_users_data()

    @staticmethod
    def dump_helper_bin(d: Dict, d_bin: Dict, utterances_idx: Dict) -> Dict:
        """

        :param d: The dict to encode
        :param d_bin: The dict of accumulated lists of binary attribs
        :param utterances_idx:
        :return:
        """
        d_out = {}
        for k, v in d.items():
            try:   # try saving the field
                json.dumps(v)
                d_out[k] = v
                if k not in utterances_idx:
                    utterances_idx[k] = str(type(v))
            except (TypeError, OverflowError):   # unserializable
                d_out[k] = "{}{}{}".format(BIN_DELIM_L, len(d_bin[k]), BIN_DELIM_R)
                d_bin[k].append(v)
                utterances_idx[k] = "bin"   # overwrite non-bin type annotation if necessary
        #print(l_bin)
        #pickle.dump(l_bin, f)
        return d_out

    def dump(self, name: str, base_path: Optional[str]=None, save_to_existing_path: bool=False) -> None:
        """Dumps the corpus and its metadata to disk.

        :param name: name of corpus
        :param base_path: base directory to save corpus in (None to save to a default directory)
        :param save_to_existing_path: if True, save to the path you loaded the corpus from (supersedes base_path)
        """
        dir_name = name
        if base_path is not None and save_to_existing_path:
            raise ValueError("Not allowed to specify both base_path and save_to_existing_path!")
        if save_to_existing_path and self.original_corpus_path is None:
            raise ValueError("Cannot use save to existing path on Corpus generated from utterance list!")
        if not save_to_existing_path:
            if base_path is None:
                base_path = os.path.expanduser("~/.convokit/")
                if not os.path.exists(base_path):
                    os.mkdir(base_path)
                base_path = os.path.join(base_path, "saved-corpora/")
                if not os.path.exists(base_path):
                    os.mkdir(base_path)
            dir_name = os.path.join(base_path, dir_name)
        else:
            dir_name = os.path.join(self.original_corpus_path, name)

        if not os.path.exists(dir_name):
            os.mkdir(dir_name)

        utterances_idx, users_idx, convos_idx, overall_idx = {}, {}, {}, {}

        with open(os.path.join(dir_name, "users.json"), "w") as f:
            d_bin = defaultdict(list)
            users = {u: Corpus.dump_helper_bin(self.get_user(u).meta, d_bin,
                                               users_idx) for u in self.get_usernames()}
            json.dump(users, f)

            for name, l_bin in d_bin.items():
                with open(os.path.join(dir_name, name + "-user-bin.p"), "wb") as f_pk:
                    pickle.dump(l_bin, f_pk)

        with open(os.path.join(dir_name, "conversations.json"), "w") as f:
            d_bin = defaultdict(list)
            convos = {c: Corpus.dump_helper_bin(self.get_conversation(c).meta,
                                                d_bin, convos_idx) for c in self.get_conversation_ids()}
            json.dump(convos, f)

            for name, l_bin in d_bin.items():
                with open(os.path.join(dir_name, name + "-convo-bin.p"), "wb") as f_pk:
                    pickle.dump(l_bin, f_pk)

        with open(os.path.join(dir_name, "utterances.jsonl"), "w") as f:
            d_bin = defaultdict(list)

            for ut in self.iter_utterances():
                ut_obj = {
                    KeyId: ut.id,
                    KeyConvoRoot: ut.root,
                    KeyText: ut.text,
                    KeyUser: ut.user.name,
                    KeyMeta: self.dump_helper_bin(ut.meta, d_bin, utterances_idx),
                    KeyReplyTo: ut.reply_to,
                    KeyTimestamp: ut.timestamp
                }
                json.dump(ut_obj, f)
                f.write("\n")

            for name, l_bin in d_bin.items():
                with open(os.path.join(dir_name, name + "-bin.p"), "wb") as f_pk:
                    pickle.dump(l_bin, f_pk)

        with open(os.path.join(dir_name, "corpus.json"), "w") as f:
            d_bin = defaultdict(list)
            meta_up = Corpus.dump_helper_bin(self.meta, d_bin, overall_idx)
            #            keys = ["utterances-index", "conversations-index", "users-index",
            #                "overall-index"]
            #            meta_minus = {k: v for k, v in overall_idx.items() if k not in keys}
            #            meta_up["overall-index"] = meta_minus
            json.dump(meta_up, f)
            for name, l_bin in d_bin.items():
                with open(os.path.join(dir_name, name + "-overall-bin.p"), "wb") as f_pk:
                    pickle.dump(l_bin, f_pk)

        self.meta_index["utterances-index"] = utterances_idx
        self.meta_index["users-index"] = users_idx
        self.meta_index["conversations-index"] = convos_idx
        self.meta_index["overall-index"] = overall_idx
        self.meta_index["version"] = self.version

        with open(os.path.join(dir_name, "index.json"), "w") as f:
            json.dump(self.meta_index, f)

    def get_utterance_ids(self) -> List:
        return list(self.utterances.keys())

    def get_utterance(self, ut_id: Hashable) -> Utterance:
        return self.utterances[ut_id]

    def iter_utterances(self) -> Generator[Utterance, None, None]:
        for v in self.utterances.values():
            yield v

    def get_conversation_ids(self) -> List[str]:
        return list(self.conversations.keys())

    def get_conversation(self, cid: Hashable) -> Conversation:
        return self.conversations[cid]

    def iter_conversations(self) -> Generator[Conversation, None, None]:
        for v in self.conversations.values():
            yield v

    def filter_utterances_by(self, regular_kv_pairs: Optional[Dict]=None,
                             meta_kv_pairs: Optional[Dict]=None) -> None:
        """
        Creates a subset of the utterances filtered by certain attributes. Irreversible.
        If the method is run again, it will filter the already filtered subset.
        Always takes the intersection of the specified key-pairs
        """
        if regular_kv_pairs is None: regular_kv_pairs = dict()
        if meta_kv_pairs is None: meta_kv_pairs = dict()
        new_utterances = dict()

        regular_keys = list(regular_kv_pairs.keys())
        meta_keys = list(meta_kv_pairs.keys())
        for uid, utterance in self.utterances.items():
            meta_dict = utterance.meta
            regular = all(utterance.get(key) == regular_kv_pairs[key] for key in regular_keys)
            meta = all(meta_dict[key] == meta_kv_pairs[key] for key in meta_keys)
            if regular and meta:
                new_utterances[uid] = utterance

        self.utterances = new_utterances

    def filter_conversations_by(self, func: Callable[[Conversation], bool]):
        self.conversations = {convo_id: convo for convo_id, convo in self.conversations.items() if func(convo)}
        utt_ids = set([utt for convo in self.conversations.values() for utt in convo.get_utterance_ids()])
        self.utterances = {utt.id: utt for utt in self.utterances.values() if utt.id in utt_ids}
        usernames = set([utt.user.name for utt in self.utterances.values()])
        self.all_users = {user.name: user for user in self.all_users.values() if user.name in usernames}
        self.update_users_data()

    #    def earliest_n_utterances(self, n, uts=None):
    #        """Returns the first n utterances (ordered by time)."""
    #        if uts is None:
    #            uts = self.utterances
    #        uts = list(sorted(uts.values(), key=lambda u: u.timestamp))
    #        return uts[:n]

    def utterance_threads(self, prefix_len: Optional[int]=None,
                          suffix_len: int=0,
                          include_root: bool=True) -> Dict[Hashable, Dict[Hashable, Utterance]]:
        """
        Returns dict of threads, where a thread is all utterances with the
        same root.

        :param prefix_len: if an integer n, only get the first n utterances
            of each thread (sorted by ascending timestamp value)
        :param suffix_len: if an integer n, only get the last n utterances
            of each thread (sorted by descending timestamp value)
        :param include_root: True if root utterance should be included in the utterance thread.
            If False, thread begins from top level comment.

        :return: Dictionary from thread root ids to threads, where a thread is
            itself a dictionary from utterance ids to utterances.
        """
        threads = defaultdict(list)
        for ut in self.utterances.values():
            if include_root:
                threads[ut.root].append(ut)
            else:
                top_level_comment = ut.get("meta")["top_level_comment"]
                if top_level_comment is None: continue # i.e. this is a post (root) utterance
                threads[top_level_comment].append(ut)
        return {root: {utt.id: utt for utt in list(sorted(l,
                                                          key=lambda x: x.timestamp))[-suffix_len:prefix_len]}
                for root, l in threads.items()}

    def get_meta(self) -> Dict:
        return self.meta

    def add_meta(self, key: Hashable, value) -> None:
        self.meta[key] = value

    def iter_users(self, selector: Optional[Callable[[User], bool]]=None) -> Generator[User, None, None]:
        """Get users in the dataset.

        :param selector: optional function that takes in a
            `User` and returns True to include the user in the
            resulting list, or False otherwise.

        :return: Set containing all users selected by the selector function,
            or all users in the dataset if no selector function was
            used.
        """
        if selector is None:
            for user in self.all_users.values():
                yield user
        else:
            for user in self.all_users.values():
                if selector(user):
                    yield user

    def get_user(self, name: str) -> User:
        return self.all_users[name]

    def get_usernames(self, selector: Optional[Callable[[User], bool]]=None) -> Set[str]:
        """Get names of users in the dataset.

        :param selector: optional function that takes in a
            `User` and returns True to include the user's name in the
            resulting list, or False otherwise.

        :return: Set containing all user names selected by the selector
            function, or all user names in the dataset if no selector function
            was used.
        """
        return set([u.name for u in self.iter_users(selector)])

    def speaking_pairs(self, selector: Optional[Callable[[User, User], bool]]=None,
                       user_names_only: bool=False) -> Set[Tuple]:
        """Get all directed speaking pairs (a, b) of users such that a replies
            to b at least once in the dataset.

        :param selector: optional function that takes in
            a speaker user and a replied-to user and returns True to include
            the pair in the result, or False otherwise.
        :param user_names_only: if True, return just pairs of
            user names rather than user objects.
        :type user_names_only: bool

        :return: Set containing all speaking pairs selected by the selector
            function, or all speaking pairs in the dataset if no selector
            function was used.
        """
        pairs = set()
        for u2 in self.utterances.values():
            if u2.user is not None and u2.reply_to is not None and u2.reply_to in self.utterances:
                u1 = self.utterances[u2.reply_to]
                if u1.user is not None:
                    if selector is None or selector(u2.user, u1.user):
                        pairs.add((u2.user.name, u1.user.name) if
                                  user_names_only else (u2.user, u1.user))
        return pairs

    def pairwise_exchanges(self, selector: Optional[Callable[[User, User], bool]]=None,
                           user_names_only: bool=False) -> Dict[Tuple, List[Utterance]]:
        """Get all directed pairwise exchanges in the dataset.

        :param selector: optional function that takes in a
            speaker user and a replied-to user and returns True to include
            the pair in the result, or False otherwise.
        :param user_names_only: if True, index conversations
            by user names rather than user objects.
        :type user_names_only: bool

        :return: Dictionary mapping (speaker, target) tuples to a list of
            utterances given by the speaker in reply to the target.
        """
        pairs = defaultdict(list)
        for u2 in self.utterances.values():
            if u2.user is not None and u2.reply_to is not None:
                u1 = self.utterances[u2.reply_to]
                if u1.user is not None:
                    if selector is None or selector(u2.user, u1.user):
                        key = (u2.user.name, u1.user.name) if user_names_only else (u2.user, u1.user)
                        pairs[key].append(u2)
        return pairs

    def iterate_by(self, iter_type: str,
                   is_utterance_question: Callable[[str], bool]) -> Generator[Tuple[str, str, str], None, None]:
        """Iterator for utterances.

        Can give just questions, just answers or questions followed by their answers
        """
        i = -1
        for utterance in self.utterances.values():
            if utterance.reply_to is not None:
                root_text = self.utterances[utterance.reply_to].text
                if is_utterance_question(root_text):
                    i += 1
                    if iter_type == 'answers':
                        pair_idx = utterance.reply_to + pair_delim + str(utterance.id)
                        yield utterance.id, utterance.text, pair_idx
                        continue
                    question = self.utterances[utterance.reply_to]
                    pair_idx = str(question.id) + pair_delim + str(utterance.id)
                    yield question.id, question.text, pair_idx
                    if iter_type == 'both':
                        pair_idx = utterance.reply_to + pair_delim + str(utterance.id)
                        yield utterance.id, utterance.text, pair_idx

    @staticmethod
    def _merge_utterances(utts1: List[Utterance], utts2: List[Utterance], warnings: bool) -> ValuesView[Utterance]:
        """
        Helper function for merge().

        Combine two collections of utterances into a single dictionary of Utterance id -> Utterance.

        If metadata of utterances in the two collections share the same key, but different values,
        the second collections' utterance metadata will be used.

        May mutate original collections of Utterances.

        Prints warnings when:
        1) Utterances with same id from this and other collection do not share the same data
        2) Utterance metadata has different values for the same key, and overwriting occurs

        :param utts1: First collection of Utterances
        :param utts2: Second collection of Utterances
        :param warnings: whether to print warnings when conflicting data is found.
        :return: ValuesView for merged set of utterances
        """
        seen_utts = dict()

        # Merge UTTERANCE metadata
        # Add all the utterances from this corpus
        for utt in utts1:
            seen_utts[utt.id] = utt

        # Add all the utterances from the other corpus, checking for data sameness and updating metadata as appropriate
        for utt in utts2:
            if utt.id in seen_utts:
                prev_utt = seen_utts[utt.id]
                try:
                    assert prev_utt.root == utt.root
                    assert prev_utt.reply_to == utt.reply_to
                    assert prev_utt.user == utt.user
                    assert prev_utt.timestamp == utt.timestamp
                    assert prev_utt.text == utt.text

                    # other utterance metadata is ignored if data is not matched
                    for key, val in utt.meta.items():
                        if key in prev_utt.meta and prev_utt.meta[key] != val:
                            if warnings: print(warning("Found conflicting values for Utterance {} for metadata key: {}. "
                                          "Overwriting with other corpus's Utterance metadata.".format(utt.id, key)))
                        prev_utt.meta[key] = val

                except AssertionError:
                    if warnings: print(warning("Utterances with same id do not share the same data:\n" +
                                  str(prev_utt) + "\n" +
                                  str(utt) + "\n" +
                                  "Ignoring second corpus's utterance."
                                  ))
            else:
                seen_utts[utt.id] = utt

        return seen_utts.values()

    @staticmethod
    def _collect_user_data(utt_sets: Collection[Collection[Utterance]]) -> Tuple[Dict[str, Dict[Hashable, str]], Dict[str, Dict[Hashable, bool]]]:
        """
        Helper function for merge().

        Iterates through the input set of utterances, to collect User data and metadata.

        Collect User metadata in another Dictionary indexed by User ID

        Track if conflicting user metadata is found in another dictionary

        :param utt_sets: Collections of collections of Utterances to extract Users from
        :return: user metadata and the corresponding tracker
        """
        # Collect USER data and metadata
        # all_users_data = defaultdict(lambda: defaultdict(set))
        all_users_meta = defaultdict(lambda: defaultdict(str))
        all_users_meta_conflict = defaultdict(lambda: defaultdict(bool))
        for utt_set in utt_sets:
            for utt in utt_set:
                for meta_key, meta_val in utt.user.meta.items():
                    curr = all_users_meta[utt.user][meta_key]
                    if curr != meta_val:
                        if curr != "":
                            all_users_meta_conflict[utt.user][meta_key] = True
                        all_users_meta[utt.user][meta_key] = meta_val

        return all_users_meta, all_users_meta_conflict

    @staticmethod
    def _update_corpus_user_data(new_corpus, all_users_meta: Dict, all_users_meta_conflict: Dict, warnings: bool) -> None:
        """
        Helper function for merge().

        Update new_corpus's Users' data (utterance and conversation lists) and metadata

        Prints a warning if multiple values are found for any user's metadata key; latest user metadata is used

        :param all_users_meta: Dictionary indexed by User ID, containing the collected User metadata
        :param all_users_meta_conflict: Dictionary indexed by User ID, indicating if there were value conflicts for the associated meta keys
        :return: None (mutates the new_corpus's Users)
        """
        # Update USER data and metadata with merged versions
        for user in new_corpus.iter_users():
            for meta_key, meta_val in all_users_meta[user].items():
                if all_users_meta_conflict[user][meta_key]:
                    if warnings: print(warning("Multiple values found for {} for meta key: {}. "
                                  "Taking the latest one found".format(user, meta_key)))
                user.meta[meta_key] = meta_val

    def merge(self, other_corpus, warnings: bool = True):
        """
        Merges this corpus with another corpus.

        Utterances with the same id must share the same data, otherwise the other corpus utterance data & metadata
        will be ignored. A warning is printed when this happens.

        If metadata of this corpus (or its conversations / utterances) shares a key with the metadata of the
        other corpus, the other corpus's metadata (or its conversations / utterances) values will be used. A warning
        is printed when this happens.

        May mutate original and other corpus.

        :param other_corpus: Corpus
        :param warnings: print warnings when data conflicts are encountered
        :return: new Corpus constructed from combined lists of utterances
        """
        utts1 = list(self.iter_utterances())
        utts2 = list(other_corpus.iter_utterances())

        combined_utts = self._merge_utterances(utts1, utts2, warnings=warnings)
        new_corpus = Corpus(utterances=list(combined_utts))

        # Note that we collect Users from the utt sets directly instead of the combined utts, otherwise
        # differences in User meta will not be registered for duplicate Utterances (because utts would be discarded
        # during merging)
        all_users_meta, all_users_meta_conflict = self._collect_user_data([utts1, utts2])
        Corpus._update_corpus_user_data(new_corpus, all_users_meta, all_users_meta_conflict, warnings=warnings)

        # Merge CORPUS metadata
        new_corpus.meta = self.meta
        for key, val in other_corpus.meta.items():
            if key in new_corpus.meta and new_corpus.meta[key] != val:
                if warnings: print(warning("Found conflicting values for corpus metadata: {}. "
                              "Overwriting with other corpus's metadata.".format(key)))
            new_corpus.meta[key] = val

        # Merge CONVERSATION metadata
        convos1 = self.iter_conversations()
        convos2 = other_corpus.iter_conversations()

        for convo in convos1:
            new_corpus.get_conversation(convo.id).meta = convo.meta

        for convo in convos2:
            for key, val in convo.meta.items():
                curr_meta = new_corpus.get_conversation(convo.id).meta
                if key in curr_meta and curr_meta[key] != val:
                    if warnings: print(warning("Found conflicting values for conversation: {} for meta key: {}. "
                                  "Overwriting with other corpus's conversation metadata".format(convo.id, key)))
                curr_meta[key] = val

        new_corpus.update_users_data()

        return new_corpus

    def add_utterances(self, utterances=List[Utterance]):
        """
        Add utterances to the Corpus

        If the corpus has utterances that share an id with an utterance in the input utterance list,

        Warnings will be printed:
        - if the utterances with same id do not share the same data (added utterance is ignored)
        - added utterances' metadata have the same key but different values (added utterance's metadata will overwrite)

        :param utterances: Utterances to be added to the Corpus
        :return: a new Corpus with the utterances from this Corpus and the input utterances combined
        """
        helper_corpus = Corpus(utterances=utterances)
        return self.merge(helper_corpus)

    def update_users_data(self) -> None:
        """
        Updates the conversation and utterance lists of every User in the Corpus
        :return: None
        """
        users_utts = defaultdict(list)
        users_convos = defaultdict(list)

        for utt in self.iter_utterances():
            users_utts[utt.user].append(utt)

        for convo in self.iter_conversations():
            for utt in convo.iter_utterances():
                users_convos[utt.user].append(convo)

        for user in self.iter_users():
            user.utterances = {utt.id: utt for utt in users_utts[user]}
            user.conversations = {convo.id: convo for convo in users_convos[user]}

    def print_summary_stats(self) -> None:
        """
        Helper function for printing the number of Users, Utterances, and Conversations in this Corpus

        :return: None
        """
        print("Number of Users: {}".format(len(self.all_users)))
        print("Number of Utterances: {}".format(len(self.utterances)))
        print("Number of Conversations: {}".format(len(self.conversations)))


    # def generate_metadata(self, corpus_type: str) -> None:
    #     """
    #     Updates the metadata of the User based on the corpus type according to pre-determined rules
    #     :param corpus_type: The type of Corpus, e.g. reddit, wikiconv
    #     :return: None
    #     """
    #     for user in self.iter_users():
    #         if corpus_type == "reddit":
    #             num_posts = sum(utt.root == utt.id for utt in user.iter_utterances())
    #             user.add_meta("num_posts", num_posts)
    #             user.add_meta("num_comments", len(user.get_utterance_ids()) - num_posts)
=======
	"""Represents a dataset, which can be loaded from a folder or a
	list of utterances.
	"""

	def __init__(self, filename: Optional[str] = None, utterances: Optional[List[Utterance]] = None,
				 utterance_start_index: int = None, utterance_end_index: int = None, merge_lines: bool = False,
				 exclude_utterance_meta: Optional[List[str]] = None,
				 exclude_conversation_meta: Optional[List[str]] = None,
				 exclude_user_meta: Optional[List[str]] = None,
				 exclude_overall_meta: Optional[List[str]] = None,
				 version: Optional[int] = None):
		"""

		:param filename: Path to a folder containing a Corpus or to an utterances.jsonl / utterances.json file to load
		:param utterances: List of utterances to initialize Corpus from
		:param utterance_start_index: For utterances.jsonl, specify the line number (zero-indexed) to begin parsing utterances from
		:param utterance_end_index: For utterances.jsonl, specify the line number (zero-indexed) of the last utterance to be parsed.
		:param merge_lines: whether to merge adjacent lines from same user if the two utterances have same root
		:param exclude_utterance_meta: utterance metadata to be ignored
		:param exclude_conversation_meta: conversation metadata to be ignored
		:param exclude_user_meta: user metadata to be ignored
		:param exclude_overall_meta: overall metadata to be ignored
		:param version: version no. of corpus
		"""


		if filename is None:
			self.original_corpus_path = None
		elif os.path.isdir(filename):
			self.original_corpus_path = filename
		else:
			self.original_corpus_path = os.path.dirname(filename)
		self.meta = {}
		self.meta_index = {}

		self.vector_reprs = {}
		
		convos_meta = defaultdict(dict)
		if exclude_utterance_meta is None: exclude_utterance_meta = []
		if exclude_conversation_meta is None: exclude_conversation_meta = []
		if exclude_user_meta is None: exclude_user_meta = []
		if exclude_overall_meta is None: exclude_overall_meta = []

		self.version = version if version is not None else 0

		if filename is not None:
			if os.path.isdir(filename):
				if os.path.exists(os.path.join(filename, 'utterances.jsonl')):
					with open(os.path.join(filename, 'utterances.jsonl'), 'r') as f:
						utterances = []
						if utterance_start_index is None: utterance_start_index = 0
						if utterance_end_index is None: utterance_end_index = float('inf')
						idx = 0
						for line in f:
							if utterance_start_index <= idx <= utterance_end_index:
								utterances.append(json.loads(line))
							idx += 1

				elif os.path.exists(os.path.join(filename, 'utterances.json')):
					with open(os.path.join(filename, "utterances.json"), "r") as f:
						utterances = json.load(f)

				if exclude_utterance_meta:
					for utt in utterances:
						for field in exclude_utterance_meta:
							del utt["meta"][field]

				with open(os.path.join(filename, "users.json"), "r") as f:
					users_meta = defaultdict(dict)
					for k, v in json.load(f).items():
						if k in exclude_user_meta: continue
						users_meta[k] = v
				with open(os.path.join(filename, "conversations.json"), "r") as f:
					for k, v in json.load(f).items():
						if k in exclude_conversation_meta: continue
						convos_meta[k] = v
				with open(os.path.join(filename, "corpus.json"), "r") as f:
					for k, v in json.load(f).items():
						if k in exclude_overall_meta: continue
						self.meta[k] = v
				with open(os.path.join(filename, "index.json"), "r") as f:
					self.meta_index = json.load(f)

				# load all processed text information, but don't load actual text. 
				# also checks if the index file exists.
				# try:
				#     with open(os.path.join(filename, "processed_text.index.json"), "r") as f:
				#         self.processed_text = {k: {} for k in json.load(f)}
				# except:
				#     pass

				if version is not None:
					if "version" in self.meta_index:
						if self.meta_index["version"] != version:
							raise warning("Requested version does not match file version")
						self.version = self.meta_index["version"]

				# unpack utterance meta
				for field, field_type in self.meta_index["utterances-index"].items():
					if field_type == "bin" and field not in exclude_utterance_meta:
						with open(os.path.join(filename, field + "-bin.p"), "rb") as f:
							l_bin = pickle.load(f)
						for i, ut in enumerate(utterances):
							for k, v in ut[KeyMeta].items():
								if k == field and type(v) == str and v.startswith(BIN_DELIM_L) and \
										v.endswith(BIN_DELIM_R):
									idx = int(v[len(BIN_DELIM_L):-len(BIN_DELIM_R)])
									utterances[i][KeyMeta][k] = l_bin[idx]
				for field in exclude_utterance_meta:
					del self.meta_index["utterances-index"][field]

				# unpack user meta
				for field, field_type in self.meta_index["users-index"].items():
					if field_type == "bin" and field not in exclude_utterance_meta:
						with open(os.path.join(filename, field + "-user-bin.p"), "rb") as f:
							l_bin = pickle.load(f)
						for user, metadata in users_meta.items():
							for k, v in metadata.items():
								if k == field and type(v) == str and str(v).startswith(BIN_DELIM_L) and \
										str(v).endswith(BIN_DELIM_R):
									idx = int(v[len(BIN_DELIM_L):-len(BIN_DELIM_R)])
									metadata[k] = l_bin[idx]
				for field in exclude_user_meta:
					del self.meta_index["users-index"][field]

				# unpack convo meta
				for field, field_type in self.meta_index["conversations-index"].items():
					if field_type == "bin" and field not in exclude_utterance_meta:
						with open(os.path.join(filename, field + "-convo-bin.p"), "rb") as f:
							l_bin = pickle.load(f)
							
						for convo_id, convo_meta in convos_meta.items():
							for k, v in convo_meta.items():
								if k == field and type(v) == str and str(v).startswith(BIN_DELIM_L) and \
										str(v).endswith(BIN_DELIM_R):
									idx = int(v[len(BIN_DELIM_L):-len(BIN_DELIM_R)])
									convo_meta[k] = l_bin[idx]

				for field in exclude_conversation_meta:
					del self.meta_index["conversations-index"][field]

				# unpack overall meta
				for field, field_type in self.meta_index["overall-index"].items():
					if field_type == "bin" and field not in exclude_utterance_meta:
						with open(os.path.join(filename, field + "-overall-bin.p"), "rb") as f:
							l_bin = pickle.load(f)
						for k, v in self.meta.items():
							if k == field and type(v) == str and v.startswith(BIN_DELIM_L) and \
									v.endswith(BIN_DELIM_R):
								idx = int(v[len(BIN_DELIM_L):-len(BIN_DELIM_R)])
								self.meta[k] = l_bin[idx]
				for field in exclude_overall_meta:
					del self.meta_index["overall-index"][field]

			else:
				users_meta = defaultdict(dict)
				convos_meta = defaultdict(dict)
				with open(filename, "r") as f:
					try:
						ext = filename.split(".")[-1]
						if ext == "json":
							utterances = json.load(f)
						elif ext == "jsonl":
							utterances = []
							if utterance_start_index is None: utterance_start_index = 0
							if utterance_end_index is None: utterance_end_index = float('inf')
							idx = 0
							for line in f:
								if utterance_start_index <= idx <= utterance_end_index:
									utterances.append(json.loads(line))
								idx += 1
					except Exception as e:
						raise Exception("Could not load corpus. Expected json file, encountered error: \n" + str(e))

			self.utterances = dict()
			self.all_users = dict()

			for i, u in enumerate(utterances):

				u = defaultdict(lambda: None, u)
				user_key = u[KeyUser]
				if user_key not in self.all_users:
					self.all_users[user_key] = User(name=u[KeyUser], meta=users_meta[u[KeyUser]])

				user = self.all_users[user_key]

				# temp fix for reddit reply_to
				if "reply_to" in u:
					reply_to_data = u["reply_to"]
				else:
					reply_to_data = u[KeyReplyTo]

				ut = Utterance(id=u[KeyId], user=user,
							   root=u[KeyConvoRoot],
							   reply_to=reply_to_data, timestamp=u[KeyTimestamp],
							   text=u[KeyText], meta=u[KeyMeta])
				self.utterances[ut.id] = ut
		elif utterances is not None:
			self.all_users = {u.user.name: u.user for u in utterances}
			self.utterances = {u.id: u for u in utterances}

		if merge_lines:
			new_utterances = {}
			for uid, u in self.utterances.items():
				merged = False
				if u.reply_to is not None and u.user is not None:
					u0 = self.utterances[u.reply_to]
					if u0.root == u.root and u0.user == u.user:
						new_utterances[u0.id].text += " " + u.text
						merged = True
				if not merged:
					new_utterances[u.id] = u
			self.utterances = new_utterances

		# organize utterances by conversation
		convo_to_utts = defaultdict(list) # temp container identifying utterances by conversation
		for u in self.utterances.values():
			convo_key = u.root # each root is considered a separate conversation
			convo_to_utts[convo_key].append(u.id)
		self.conversations = {}
		for convo_id in convo_to_utts:
			# look up the metadata associated with this conversation, if any
			convo_meta = convos_meta.get(convo_id, None)
			convo = Conversation(self, id=convo_id,
								 utterances=convo_to_utts[convo_id],
								 meta=convo_meta)
			self.conversations[convo_id] = convo

		self.update_users_data()

	@staticmethod
	def dump_helper_bin(d: Dict, d_bin: Dict, utterances_idx: Dict, fields_to_skip=[]) -> Dict:
		"""

		:param d: The dict to encode
		:param d_bin: The dict of accumulated lists of binary attribs
		:param utterances_idx:
		:return:
		"""
		d_out = {}
		for k, v in d.items():
			if k in fields_to_skip: continue
			try:   # try saving the field
				json.dumps(v)
				d_out[k] = v
				if k not in utterances_idx:
					utterances_idx[k] = str(type(v))
			except (TypeError, OverflowError):   # unserializable
				d_out[k] = "{}{}{}".format(BIN_DELIM_L, len(d_bin[k]), BIN_DELIM_R)
				d_bin[k].append(v)
				utterances_idx[k] = "bin"   # overwrite non-bin type annotation if necessary
		#print(l_bin)
		#pickle.dump(l_bin, f)
		return d_out

	def dump(self, name: str, base_path: Optional[str]=None, save_to_existing_path: bool=False, fields_to_skip={}) -> None:
		"""Dumps the corpus and its metadata to disk.

		:param name: name of corpus
		:param base_path: base directory to save corpus in (None to save to a default directory)
		:param save_to_existing_path: if True, save to the path you loaded the corpus from (supersedes base_path)
		:param fields_to_skip: a dictionary of {object type: list of attributes to omit when writing to disk}. object types can be one of "user", "utterance", "conversation", "corpus".
		"""
		dir_name = name
		if base_path is not None and save_to_existing_path:
			raise ValueError("Not allowed to specify both base_path and save_to_existing_path!")
		if save_to_existing_path and self.original_corpus_path is None:
			raise ValueError("Cannot use save to existing path on Corpus generated from utterance list!")
		if not save_to_existing_path:
			if base_path is None:
				base_path = os.path.expanduser("~/.convokit/")
				if not os.path.exists(base_path):
					os.mkdir(base_path)
				base_path = os.path.join(base_path, "saved-corpora/")
				if not os.path.exists(base_path):
					os.mkdir(base_path)
			dir_name = os.path.join(base_path, dir_name)
		else:
			dir_name = os.path.join(self.original_corpus_path, name)

		if not os.path.exists(dir_name):
			os.mkdir(dir_name)

		utterances_idx, users_idx, convos_idx, overall_idx = {}, {}, {}, {}

		with open(os.path.join(dir_name, "users.json"), "w") as f:
			d_bin = defaultdict(list)
			users = {u: Corpus.dump_helper_bin(self.get_user(u).meta, d_bin,
											   users_idx, fields_to_skip.get('user',[])) for u in self.get_usernames()}
			json.dump(users, f)

			for name, l_bin in d_bin.items():
				with open(os.path.join(dir_name, name + "-user-bin.p"), "wb") as f_pk:
					pickle.dump(l_bin, f_pk)

		with open(os.path.join(dir_name, "conversations.json"), "w") as f:
			d_bin = defaultdict(list)
			convos = {c: Corpus.dump_helper_bin(self.get_conversation(c).meta,
												d_bin, convos_idx, fields_to_skip.get('conversation', [])) for c in self.get_conversation_ids()}
			json.dump(convos, f)

			for name, l_bin in d_bin.items():
				with open(os.path.join(dir_name, name + "-convo-bin.p"), "wb") as f_pk:
					pickle.dump(l_bin, f_pk)

		with open(os.path.join(dir_name, "utterances.jsonl"), "w") as f:
			d_bin = defaultdict(list)

			for ut in self.iter_utterances():
				ut_obj = {
					KeyId: ut.id,
					KeyConvoRoot: ut.root,
					KeyText: ut.text,
					KeyUser: ut.user.name,
					KeyMeta: self.dump_helper_bin(ut.meta, d_bin, utterances_idx, fields_to_skip.get('utterance', [])),
					KeyReplyTo: ut.reply_to,
					KeyTimestamp: ut.timestamp
				}
				json.dump(ut_obj, f)
				f.write("\n")

			for name, l_bin in d_bin.items():
				with open(os.path.join(dir_name, name + "-bin.p"), "wb") as f_pk:
					pickle.dump(l_bin, f_pk)

		with open(os.path.join(dir_name, "corpus.json"), "w") as f:
			d_bin = defaultdict(list)
			meta_up = Corpus.dump_helper_bin(self.meta, d_bin, overall_idx, fields_to_skip.get('corpus', []))
			#            keys = ["utterances-index", "conversations-index", "users-index",
			#                "overall-index"]
			#            meta_minus = {k: v for k, v in overall_idx.items() if k not in keys}
			#            meta_up["overall-index"] = meta_minus
			json.dump(meta_up, f)
			for name, l_bin in d_bin.items():
				with open(os.path.join(dir_name, name + "-overall-bin.p"), "wb") as f_pk:
					pickle.dump(l_bin, f_pk)

		self.meta_index["utterances-index"] = utterances_idx
		self.meta_index["users-index"] = users_idx
		self.meta_index["conversations-index"] = convos_idx
		self.meta_index["overall-index"] = overall_idx
		self.meta_index["version"] = self.version

		with open(os.path.join(dir_name, "index.json"), "w") as f:
			json.dump(self.meta_index, f)

		# with open(os.path.join(dir_name, "processed_text.index.json"), "w") as f:
		#     json.dump(list(self.processed_text.keys()), f)

	def get_utterance_ids(self) -> List:
		return list(self.utterances.keys())

	def get_utterance(self, ut_id: Hashable) -> Utterance:
		return self.utterances[ut_id]

	def iter_utterances(self) -> Generator[Utterance, None, None]:
		for v in self.utterances.values():
			yield v

	def get_conversation_ids(self) -> List[str]:
		return list(self.conversations.keys())

	def get_conversation(self, cid: Hashable) -> Conversation:
		return self.conversations[cid]

	def iter_conversations(self) -> Generator[Conversation, None, None]:
		for v in self.conversations.values():
			yield v

	def filter_utterances_by(self, regular_kv_pairs: Optional[Dict]=None,
							 meta_kv_pairs: Optional[Dict]=None) -> None:
		"""
		Creates a subset of the utterances filtered by certain attributes. Irreversible.
		If the method is run again, it will filter the already filtered subset.
		Always takes the intersection of the specified key-pairs
		"""
		if regular_kv_pairs is None: regular_kv_pairs = dict()
		if meta_kv_pairs is None: meta_kv_pairs = dict()
		new_utterances = dict()

		regular_keys = list(regular_kv_pairs.keys())
		meta_keys = list(meta_kv_pairs.keys())
		for uid, utterance in self.utterances.items():
			meta_dict = utterance.meta
			regular = all(utterance.get(key) == regular_kv_pairs[key] for key in regular_keys)
			meta = all(meta_dict[key] == meta_kv_pairs[key] for key in meta_keys)
			if regular and meta:
				new_utterances[uid] = utterance

		self.utterances = new_utterances

	#    def earliest_n_utterances(self, n, uts=None):
	#        """Returns the first n utterances (ordered by time)."""
	#        if uts is None:
	#            uts = self.utterances
	#        uts = list(sorted(uts.values(), key=lambda u: u.timestamp))
	#        return uts[:n]

	def utterance_threads(self, prefix_len: Optional[int]=None,
						  suffix_len: int=0,
						  include_root: bool=True) -> Dict[Hashable, Dict[Hashable, Utterance]]:
		"""
		Returns dict of threads, where a thread is all utterances with the
		same root.

		:param prefix_len: if an integer n, only get the first n utterances
			of each thread (sorted by ascending timestamp value)
		:param suffix_len: if an integer n, only get the last n utterances
			of each thread (sorted by descending timestamp value)
		:param include_root: True if root utterance should be included in the utterance thread.
			If False, thread begins from top level comment.

		:return: Dictionary from thread root ids to threads, where a thread is
			itself a dictionary from utterance ids to utterances.
		"""
		threads = defaultdict(list)
		for ut in self.utterances.values():
			if include_root:
				threads[ut.root].append(ut)
			else:
				top_level_comment = ut.get("meta")["top_level_comment"]
				if top_level_comment is None: continue # i.e. this is a post (root) utterance
				threads[top_level_comment].append(ut)
		return {root: {utt.id: utt for utt in list(sorted(l,
														  key=lambda x: x.timestamp))[-suffix_len:prefix_len]}
				for root, l in threads.items()}

	def get_meta(self) -> Dict:
		return self.meta

	def add_meta(self, key: Hashable, value) -> None:
		self.meta[key] = value

	def iter_users(self, selector: Optional[Callable[[User], bool]]=None) -> Generator[User, None, None]:
		"""Get users in the dataset.

		:param selector: optional function that takes in a
			`User` and returns True to include the user in the
			resulting list, or False otherwise.

		:return: Set containing all users selected by the selector function,
			or all users in the dataset if no selector function was
			used.
		"""
		if selector is None:
			for user in self.all_users.values():
				yield user
		else:
			for user in self.all_users.values():
				if selector(user):
					yield user

	def get_user(self, name: str) -> User:
		return self.all_users[name]

	def get_usernames(self, selector: Optional[Callable[[User], bool]]=None) -> Set[str]:
		"""Get names of users in the dataset.

		:param selector: optional function that takes in a
			`User` and returns True to include the user's name in the
			resulting list, or False otherwise.

		:return: Set containing all user names selected by the selector
			function, or all user names in the dataset if no selector function
			was used.
		"""
		return set([u.name for u in self.iter_users(selector)])

	def speaking_pairs(self, selector: Optional[Callable[[User, User], bool]]=None,
					   user_names_only: bool=False) -> Set[Tuple]:
		"""Get all directed speaking pairs (a, b) of users such that a replies
			to b at least once in the dataset.

		:param selector: optional function that takes in
			a speaker user and a replied-to user and returns True to include
			the pair in the result, or False otherwise.
		:param user_names_only: if True, return just pairs of
			user names rather than user objects.
		:type user_names_only: bool

		:return: Set containing all speaking pairs selected by the selector
			function, or all speaking pairs in the dataset if no selector
			function was used.
		"""
		pairs = set()
		for u2 in self.utterances.values():
			if u2.user is not None and u2.reply_to is not None and u2.reply_to in self.utterances:
				u1 = self.utterances[u2.reply_to]
				if u1.user is not None:
					if selector is None or selector(u2.user, u1.user):
						pairs.add((u2.user.name, u1.user.name) if
								  user_names_only else (u2.user, u1.user))
		return pairs

	def pairwise_exchanges(self, selector: Optional[Callable[[User, User], bool]]=None,
						   user_names_only: bool=False) -> Dict[Tuple, List[Utterance]]:
		"""Get all directed pairwise exchanges in the dataset.

		:param selector: optional function that takes in a
			speaker user and a replied-to user and returns True to include
			the pair in the result, or False otherwise.
		:param user_names_only: if True, index conversations
			by user names rather than user objects.
		:type user_names_only: bool

		:return: Dictionary mapping (speaker, target) tuples to a list of
			utterances given by the speaker in reply to the target.
		"""
		pairs = defaultdict(list)
		for u2 in self.utterances.values():
			if u2.user is not None and u2.reply_to is not None:
				u1 = self.utterances[u2.reply_to]
				if u1.user is not None:
					if selector is None or selector(u2.user, u1.user):
						key = (u2.user.name, u1.user.name) if user_names_only else (u2.user, u1.user)
						pairs[key].append(u2)
		return pairs

	def iterate_by(self, iter_type: str,
				   is_utterance_question: Callable[[str], bool]) -> Generator[Tuple[str, str, str], None, None]:
		"""Iterator for utterances.

		Can give just questions, just answers or questions followed by their answers
		"""
		i = -1
		for utterance in self.utterances.values():
			if utterance.reply_to is not None:
				root_text = self.utterances[utterance.reply_to].text
				if is_utterance_question(root_text):
					i += 1
					if iter_type == 'answers':
						pair_idx = utterance.reply_to + pair_delim + str(utterance.id)
						yield utterance.id, utterance.text, pair_idx
						continue
					question = self.utterances[utterance.reply_to]
					pair_idx = str(question.id) + pair_delim + str(utterance.id)
					yield question.id, question.text, pair_idx
					if iter_type == 'both':
						pair_idx = utterance.reply_to + pair_delim + str(utterance.id)
						yield utterance.id, utterance.text, pair_idx

	@staticmethod
	def _merge_utterances(utts1: List[Utterance], utts2: List[Utterance], warnings: bool) -> ValuesView[Utterance]:
		"""
		Helper function for merge().

		Combine two collections of utterances into a single dictionary of Utterance id -> Utterance.

		If metadata of utterances in the two collections share the same key, but different values,
		the second collections' utterance metadata will be used.

		May mutate original collections of Utterances.

		Prints warnings when:
		1) Utterances with same id from this and other collection do not share the same data
		2) Utterance metadata has different values for the same key, and overwriting occurs

		:param utts1: First collection of Utterances
		:param utts2: Second collection of Utterances
		:param warnings: whether to print warnings when conflicting data is found.
		:return: ValuesView for merged set of utterances
		"""
		seen_utts = dict()

		# Merge UTTERANCE metadata
		# Add all the utterances from this corpus
		for utt in utts1:
			seen_utts[utt.id] = utt

		# Add all the utterances from the other corpus, checking for data sameness and updating metadata as appropriate
		for utt in utts2:
			if utt.id in seen_utts:
				prev_utt = seen_utts[utt.id]
				try:
					assert prev_utt.root == utt.root
					assert prev_utt.reply_to == utt.reply_to
					assert prev_utt.user == utt.user
					assert prev_utt.timestamp == utt.timestamp
					assert prev_utt.text == utt.text

					# other utterance metadata is ignored if data is not matched
					for key, val in utt.meta.items():
						if key in prev_utt.meta and prev_utt.meta[key] != val:
							if warnings: print(warning("Found conflicting values for Utterance {} for metadata key: {}. "
										  "Overwriting with other corpus's Utterance metadata.".format(utt.id, key)))
						prev_utt.meta[key] = val

				except AssertionError:
					if warnings: print(warning("Utterances with same id do not share the same data:\n" +
								  str(prev_utt) + "\n" +
								  str(utt) + "\n" +
								  "Ignoring second corpus's utterance."
								  ))
			else:
				seen_utts[utt.id] = utt

		return seen_utts.values()

	@staticmethod
	def _collect_user_data(utt_sets: Collection[Collection[Utterance]]) -> Tuple[Dict[str, Dict[Hashable, str]], Dict[str, Dict[Hashable, bool]]]:
		"""
		Helper function for merge().

		Iterates through the input set of utterances, to collect User data and metadata.

		Collect User metadata in another Dictionary indexed by User ID

		Track if conflicting user metadata is found in another dictionary

		:param utt_sets: Collections of collections of Utterances to extract Users from
		:return: user metadata and the corresponding tracker
		"""
		# Collect USER data and metadata
		# all_users_data = defaultdict(lambda: defaultdict(set))
		all_users_meta = defaultdict(lambda: defaultdict(str))
		all_users_meta_conflict = defaultdict(lambda: defaultdict(bool))
		for utt_set in utt_sets:
			for utt in utt_set:
				for meta_key, meta_val in utt.user.meta.items():
					curr = all_users_meta[utt.user][meta_key]
					if curr != meta_val:
						if curr != "":
							all_users_meta_conflict[utt.user][meta_key] = True
						all_users_meta[utt.user][meta_key] = meta_val

		return all_users_meta, all_users_meta_conflict

	@staticmethod
	def _update_corpus_user_data(new_corpus, all_users_meta: Dict, all_users_meta_conflict: Dict, warnings: bool) -> None:
		"""
		Helper function for merge().

		Update new_corpus's Users' data (utterance and conversation lists) and metadata

		Prints a warning if multiple values are found for any user's metadata key; latest user metadata is used

		:param all_users_meta: Dictionary indexed by User ID, containing the collected User metadata
		:param all_users_meta_conflict: Dictionary indexed by User ID, indicating if there were value conflicts for the associated meta keys
		:return: None (mutates the new_corpus's Users)
		"""
		# Update USER data and metadata with merged versions
		for user in new_corpus.iter_users():
			for meta_key, meta_val in all_users_meta[user].items():
				if all_users_meta_conflict[user][meta_key]:
					if warnings: print(warning("Multiple values found for {} for meta key: {}. "
								  "Taking the latest one found".format(user, meta_key)))
				user.meta[meta_key] = meta_val

	def merge(self, other_corpus, warnings: bool = True):
		"""
		Merges this corpus with another corpus.

		Utterances with the same id must share the same data, otherwise the other corpus utterance data & metadata
		will be ignored. A warning is printed when this happens.

		If metadata of this corpus (or its conversations / utterances) shares a key with the metadata of the
		other corpus, the other corpus's metadata (or its conversations / utterances) values will be used. A warning
		is printed when this happens.

		May mutate original and other corpus.

		:param other_corpus: Corpus
		:param warnings: print warnings when data conflicts are encountered
		:return: new Corpus constructed from combined lists of utterances
		"""
		utts1 = list(self.iter_utterances())
		utts2 = list(other_corpus.iter_utterances())

		combined_utts = self._merge_utterances(utts1, utts2, warnings=warnings)
		new_corpus = Corpus(utterances=list(combined_utts))

		# Note that we collect Users from the utt sets directly instead of the combined utts, otherwise
		# differences in User meta will not be registered for duplicate Utterances (because utts would be discarded
		# during merging)
		all_users_meta, all_users_meta_conflict = self._collect_user_data([utts1, utts2])
		Corpus._update_corpus_user_data(new_corpus, all_users_meta, all_users_meta_conflict, warnings=warnings)

		# Merge CORPUS metadata
		new_corpus.meta = self.meta
		for key, val in other_corpus.meta.items():
			if key in new_corpus.meta and new_corpus.meta[key] != val:
				if warnings: print(warning("Found conflicting values for corpus metadata: {}. "
							  "Overwriting with other corpus's metadata.".format(key)))
			new_corpus.meta[key] = val

		# Merge CONVERSATION metadata
		convos1 = self.iter_conversations()
		convos2 = other_corpus.iter_conversations()

		for convo in convos1:
			new_corpus.get_conversation(convo.id).meta = convo.meta

		for convo in convos2:
			for key, val in convo.meta.items():
				curr_meta = new_corpus.get_conversation(convo.id).meta
				if key in curr_meta and curr_meta[key] != val:
					if warnings: print(warning("Found conflicting values for conversation: {} for meta key: {}. "
								  "Overwriting with other corpus's conversation metadata".format(convo.id, key)))
				curr_meta[key] = val

		new_corpus.update_users_data()

		return new_corpus

	def add_utterances(self, utterances=List[Utterance]):
		"""
		Add utterances to the Corpus

		If the corpus has utterances that share an id with an utterance in the input utterance list,

		Warnings will be printed:
		- if the utterances with same id do not share the same data (added utterance is ignored)
		- added utterances' metadata have the same key but different values (added utterance's metadata will overwrite)

		:param utterances: Utterances to be added to the Corpus
		:return: a new Corpus with the utterances from this Corpus and the input utterances combined
		"""
		helper_corpus = Corpus(utterances=utterances)
		return self.merge(helper_corpus)

	def update_users_data(self) -> None:
		"""
		Updates the conversation and utterance lists of every User in the Corpus
		:return: None
		"""
		users_utts = defaultdict(list)
		users_convos = defaultdict(list)

		for utt in self.iter_utterances():
			users_utts[utt.user].append(utt)

		for convo in self.iter_conversations():
			for utt in convo.iter_utterances():
				users_convos[utt.user].append(convo)

		for user in self.iter_users():
			user.utterances = {utt.id: utt for utt in users_utts[user]}
			user.conversations = {convo.id: convo for convo in users_convos[user]}

	def print_summary_stats(self) -> None:
		"""
		Helper function for printing the number of Users, Utterances, and Conversations in this Corpus

		:return: None
		"""
		print("Number of Users: {}".format(len(self.all_users)))
		print("Number of Utterances: {}".format(len(self.utterances)))
		print("Number of Conversations: {}".format(len(self.conversations)))


	# def generate_metadata(self, corpus_type: str) -> None:
	#     """
	#     Updates the metadata of the User based on the corpus type according to pre-determined rules
	#     :param corpus_type: The type of Corpus, e.g. reddit, wikiconv
	#     :return: None
	#     """
	#     for user in self.iter_users():
	#         if corpus_type == "reddit":
	#             num_posts = sum(utt.root == utt.id for utt in user.iter_utterances())
	#             user.add_meta("num_posts", num_posts)
	#             user.add_meta("num_comments", len(user.get_utterance_ids()) - num_posts)


	def get_vect_repr(self, id, field):
		"""
			gets a vector representation stored under the name field, for an individual object with a particular id.

			:param id: id of object
			:param field: the name of the particular representation
			:return: a vector representation of object <id> 
		"""

		vect_obj = self.vector_reprs[field]
		try:
			idx = vect_obj['key_to_idx'][id]
			return vect_obj['vects'][idx]
		except:
			return None

	def set_vect_reprs(self, field, keys, vects):
		"""
			stores a matrix where each row is a vector representation of an object

			:param field: name of representation
			:param keys: list of object ids, where each entry corresponds to each row of the matrix
			:param vects: matrix of vector representations
			:return: None
		"""

		vect_obj = {'vects': vects, 'keys': keys}
		vect_obj['key_to_idx'] = {k: idx for idx, k in enumerate(vect_obj['keys'])}
		self.vector_reprs[field] = vect_obj

	@staticmethod
	def _load_jsonlist_to_dict(filename, index_key='id', value_key='value'):
		entries = {}
		with open(filename, 'r') as f:
			for line in f:
				entry = json.loads(line)
				entries[entry[index_key]] = entry[value_key]
		return entries

	@staticmethod
	def _dump_jsonlist_from_dict(entries, filename, index_key='id', value_key='value'):
		with open(filename, 'w') as f:
			for k, v in entries.items():
				json.dump({index_key: k, value_key: v}, f)
				f.write('\n')

	@staticmethod
	def _load_vectors(filename):
		vect_obj = {}
		with open(filename + '.keys') as f:
			vect_obj['keys'] = [x.strip() for x in f.readlines()]
		vect_obj['key_to_idx'] = {k: idx for idx, k in enumerate(vect_obj['keys'])}
		vect_obj['vects'] = np.load(filename + '.npy')
		return vect_obj

	@staticmethod
	def _dump_vectors(vect_obj, filename):
		with open(filename + '.keys', 'w') as f:
			f.write('\n'.join(vect_obj['keys']))
		np.save(filename, vect_obj['vects'])

	def load_info(self, obj_type, fields=[], dir_name=None):
		"""
			loads attributes of objects in a corpus from disk. 
			This function, along with dump_info, supports cases where a particular attribute is to be stored separately from the other corpus files, for organization or efficiency. These attributes will not be read when the corpus is initialized; rather, they can be loaded on-demand using this function.

			For each attribute with name <NAME>, will read from a file called info.<NAME>.jsonl, and load each attribute value into the respective object's .meta field.

			:param obj_type: type of object the attribute is associated with. can be one of "utterance", "user", "conversation".
			:param fields: a list of names of attributes to load. if empty, will load all attributes stored in the specified directory dir_name.
			:param dir_name: the directory to read attributes from. by default, or if set to None, will read from the directory that the Corpus was loaded from.
			:return: None
		"""

		if (self.original_corpus_path is None) and (dir_name is None):
			raise ValueError('must specify a directory to read from')
		if dir_name is None:
			dir_name = self.original_corpus_path
		
		if len(fields) == 0:
			fields = [x.replace('info.','').replace('.jsonl', '') for x in os.listdir(dir_name)
				if x.startswith('info')]

		for field in fields:
			# self.aux_info[field] = self._load_jsonlist_to_dict(
			#     os.path.join(dir_name, 'feat.%s.jsonl' % field))
			if obj_type == 'utterance':
				getter = self.get_utterance
			elif obj_type == 'user':
				getter = self.get_user
			elif obj_type == 'conversation':
				getter = self.get_conversation
			entries = self._load_jsonlist_to_dict(
				os.path.join(dir_name, 'info.%s.jsonl' % field))
			for k, v in entries.items():
				try:
					obj = getter(k)
					obj.set_info(field, v)
				except:
					continue

	def dump_info(self, obj_type, fields, dir_name=None):
		"""
			writes attributes of objects in a corpus to disk. 
			This function, along with load_info, supports cases where a particular attribute is to be stored separately from the other corpus files, for organization or efficiency. These attributes will not be read when the corpus is initialized; rather, they can be loaded on-demand using this function.
	
			For each attribute with name <NAME>, will write to a file called info.<NAME>.jsonl, where rows are json-serialized dictionaries structured as {"id": id of object, "value": value of attribute}.

			:param obj_type: type of object the attribute is associated with. can be one of "utterance", "user", "conversation".
			:param fields: a list of names of attributes to write to disk. 
			:param dir_name: the directory to write attributes to. by default, or if set to None, will read from the directory that the Corpus was loaded from.
			:return: None
		"""

		if (self.original_corpus_path is None) and (dir_name is None):
			raise ValueError('must specify a directory to write to')
		
		if dir_name is None:
			dir_name = self.original_corpus_path
		# if len(fields) == 0:
		#     fields = self.aux_info.keys()
		for field in fields:
			# if field not in self.aux_info:
			#     raise ValueError("field %s not in index" % field)
			if obj_type == 'utterance':
				iterator = self.iter_utterances()
			elif obj_type == 'user':
				iterator = self.iter_users()
			elif obj_type == 'conversation':
				iterator = self.iter_conversations()
			if obj_type == 'user':
				entries = {obj.name: obj.get_info(field) for obj in iterator}
			else:
				entries = {obj.id: obj.get_info(field) for obj in iterator}
			# self._dump_jsonlist_from_dict(self.aux_info[field],
			#     os.path.join(dir_name, 'feat.%s.jsonl' % field))
			self._dump_jsonlist_from_dict(entries, os.path.join(dir_name, 'info.%s.jsonl' % field))

	def load_vector_reprs(self, field, dir_name=None):
		"""
			reads vector representations of Corpus objects from disk.

			Will read matrices from a file called vect_info.<field>.npy and corresponding object IDs from a file called vect_info.<field>.keys,

			:param field: the name of the representation
			:param dir_name: the directory to read from; by default, or if set to None, will read from the directory that the Corpus was loaded from.
			:return: None
		"""

		if (self.original_corpus_path is None) and (dir_name is None):
			raise ValueError('must specify a directory to read from')
		if dir_name is None:
			dir_name = self.original_corpus_path

		self.vector_reprs[field] = self._load_vectors(
				os.path.join(dir_name, 'vect_info.' + field)
			)

	def dump_vector_reprs(self, field, dir_name=None):
		"""
			writes vector representations of Corpus objects to disk.

			Will write matrices to a file called vect_info.<field>.npy and corresponding object IDs to a file called vect_info.<field>.keys,

			:param field: the name of the representation to write to disk
			:param dir_name: the directory to write to. by default, or if set to None, will read from the directory that the Corpus was loaded from.
			:return: None
		"""

		if (self.original_corpus_path is None) and (dir_name is None):
			raise ValueError('must specify a directory to write to')
		
		if dir_name is None:
			dir_name = self.original_corpus_path

		self._dump_vectors(self.vector_reprs[field], os.path.join(dir_name, 'vect_info.' + field))

	def get_attribute_table(self, obj_type, attrs):
		"""
			returns a dataframe, indexed by the IDs of objects of `obj_type`, containing attributes of these objects.

			:param obj_type: the type of object to get attributes for. can be `'utterance'`, `'user'` or `'conversation'`.
			:param attrs: a list of names of attributes to get.
			:return: a Pandas dataframe of attributes.
		"""

		if obj_type == 'utterance':
			iterator = self.iter_utterances()
		elif obj_type == 'user':
			iterator = self.iter_users()
		elif obj_type == 'conversation':
			iterator = self.iter_conversations() 

		table_entries = []
		for obj in iterator:
			entry = {}
			if obj_type == 'user':
				entry['id'] = obj.name 
			else:
				entry['id'] = obj.id 
			for attr in attrs:
				entry[attr] = obj.get_info(attr)
			table_entries.append(entry)
		return pd.DataFrame(table_entries).set_index('id')

	def set_user_convo_info(self, user_id, convo_id, key, value):
		'''
			assigns user-conversation attribute `key` with `value` to user `user_id` in conversation `convo_id`.

			:param user_id: user
			:param convo_id: conversation
			:param key: name of attribute
			:param value: value of attribute
			:return: None
		'''

		user = self.get_user(user_id)
		if 'conversations' not in user.meta:
			user.meta['conversations'] = {}
		if convo_id not in user.meta['conversations']:
			user.meta['conversations'][convo_id] = {}
		user.meta['conversations'][convo_id][key] = value

	def get_user_convo_info(self, user_id, convo_id, key=None):
		'''
			retreives user-conversation attribute `key` for `user_id` in conversation `convo_id`.

			:param user_id: user
			:param convo_id: conversation
			:param key: name of attribute. if None, will return all attributes for that user-conversation.
			:return: attribute value
		'''

		user = self.get_user(user_id)
		if 'conversations' not in user.meta: return None
		if key is None:
			return user.meta['conversations'].get(convo_id,{})
		return user.meta['conversations'].get(convo_id,{}).get(key)


	def organize_user_convo_history(self, utterance_filter=None):
		'''
			For each user, pre-computes a list of all of their utterances, organized by the conversation they participated in. Annotates user with the following:
				* `n_convos`: number of conversations
				* `start_time`: time of first utterance, across all conversations
				* `conversations`: a dictionary keyed by conversation id, where entries consist of:
					* `idx`: the index of the conversation, in terms of the time of the first utterance contributed by that particular user (i.e., `idx=0` means this is the first conversation the user ever participated in)
					* `n_utterances`: the number of utterances the user contributed in the conversation
					* `start_time`: the timestamp of the user's first utterance in the conversation
					* `utterance_ids`: a list of ids of utterances contributed by the user, ordered by timestamp.
			In case timestamps are not provided with utterances, the present behavior is to sort just by utterance id. 
			
			:param utterance_filter: function that returns True for an utterance that counts towards a user having participated in that conversation. (e.g., one could filter out conversations where the user contributed less than k words per utterance)
		'''

		if utterance_filter is None:
			utterance_filter = lambda x: True
		else:
			utterance_filter = utterance_filter

		user_to_convo_utts = defaultdict(lambda: defaultdict(list))
		for utterance in self.iter_utterances():
			if not utterance_filter(utterance): continue

			user_to_convo_utts[utterance.user.name][utterance.root].append((utterance.id, utterance.timestamp))
		for user, convo_utts in user_to_convo_utts.items():
			for convo, utts in convo_utts.items():
				sorted_utts = sorted(utts, key=lambda x: (x[1], x[0]))
				self.set_user_convo_info(user, convo, 'utterance_ids', [x[0] for x in sorted_utts])
				self.set_user_convo_info(user, convo, 'start_time', sorted_utts[0][1])
				self.set_user_convo_info(user, convo, 'n_utterances', len(sorted_utts))
		for user in self.iter_users():
			try:
				user.set_info('n_convos', len(user.get_info('conversations')))
			except: 
				continue

			sorted_convos = sorted(user.get_info('conversations').items(), key=lambda x: (x[1]['start_time'], x[1]['utterance_ids'][0]))
			user.set_info('start_time', sorted_convos[0][1]['start_time'])
			for idx, (convo_id, _) in enumerate(sorted_convos):
				self.set_user_convo_info(user.name, convo_id, 'idx', idx)



	def get_user_convo_attribute_table(self, attrs):
		'''
			returns a table where each row lists a (user, convo) level aggregate for each attribute in attrs. 

			:param attrs: list of (user, convo) attribute names
			:return: dataframe containing all user,convo attributes.
		'''

		table_entries = []
		for user in self.iter_users():

			if 'conversations' not in user.meta: continue
			for convo_id, convo_dict in user.meta['conversations'].items():
				entry = {'id': '%s__%s' % (user.name, convo_id),
				'user': user.name, 'convo_id': convo_id,
				'convo_idx': convo_dict['idx']}

				for attr in attrs:
					entry[attr] = convo_dict.get(attr,None)
				table_entries.append(entry)
		return pd.DataFrame(table_entries).set_index('id')

	def get_full_attribute_table(self, user_convo_attrs, user_attrs=[], convo_attrs=[], user_suffix='__user', convo_suffix='__convo'):
		'''
			returns a table where each row lists a (user, convo) level aggregate for each attribute in attrs, along with user-level and conversation-level attributes; by default these attributes are suffixed with '__user' and '__convo' respectively. 

			:param user_convo_attrs: list of (user, convo) attribute names
			:param user_attrs: list of user attribute names
			:param convo_attrs: list of conversation attribute names
			:param user_suffix: suffix to append to names of user-level attributes
			:param convo_suffix: suffix to append to names of conversation-level attributes.
			:return: dataframe containing all attributes.
		'''

		uc_df = self.get_user_convo_attribute_table(user_convo_attrs)
		u_df = self.get_attribute_table('user', user_attrs)
		u_df.columns = [x + user_suffix for x in u_df.columns]
		c_df = self.get_attribute_table('conversation', convo_attrs)
		c_df.columns = [x + convo_suffix for x in c_df.columns]
		return uc_df.join(u_df, on='user').join(c_df, on='convo_id')

>>>>>>> 474b7d3f
<|MERGE_RESOLUTION|>--- conflicted
+++ resolved
@@ -30,755 +30,6 @@
 BIN_DELIM_L, BIN_DELIM_R = "<##bin{", "}&&@**>"
 
 class Corpus:
-<<<<<<< HEAD
-    """Represents a dataset, which can be loaded from a folder or a
-    list of utterances.
-    """
-
-    def __init__(self, filename: Optional[str] = None, utterances: Optional[List[Utterance]] = None,
-                 utterance_start_index: int = None, utterance_end_index: int = None, merge_lines: bool = False,
-                 exclude_utterance_meta: Optional[List[str]] = None,
-                 exclude_conversation_meta: Optional[List[str]] = None,
-                 exclude_user_meta: Optional[List[str]] = None,
-                 exclude_overall_meta: Optional[List[str]] = None,
-                 version: Optional[int] = None):
-        """
-
-        :param filename: Path to a folder containing a Corpus or to an utterances.jsonl / utterances.json file to load
-        :param utterances: List of utterances to initialize Corpus from
-        :param utterance_start_index: For utterances.jsonl, specify the line number (zero-indexed) to begin parsing utterances from
-        :param utterance_end_index: For utterances.jsonl, specify the line number (zero-indexed) of the last utterance to be parsed.
-        :param merge_lines: whether to merge adjacent lines from same user if the two utterances have same root
-        :param exclude_utterance_meta: utterance metadata to be ignored
-        :param exclude_conversation_meta: conversation metadata to be ignored
-        :param exclude_user_meta: user metadata to be ignored
-        :param exclude_overall_meta: overall metadata to be ignored
-        :param version: version no. of corpus
-        """
-
-        self.original_corpus_path = None if filename is None else os.path.dirname(filename)
-        self.meta = {}
-        self.meta_index = {}
-        convos_meta = defaultdict(dict)
-        if exclude_utterance_meta is None: exclude_utterance_meta = []
-        if exclude_conversation_meta is None: exclude_conversation_meta = []
-        if exclude_user_meta is None: exclude_user_meta = []
-        if exclude_overall_meta is None: exclude_overall_meta = []
-
-        self.version = version if version is not None else 0
-
-        if filename is not None:
-            if os.path.isdir(filename):
-                if os.path.exists(os.path.join(filename, 'utterances.jsonl')):
-                    with open(os.path.join(filename, 'utterances.jsonl'), 'r') as f:
-                        utterances = []
-                        if utterance_start_index is None: utterance_start_index = 0
-                        if utterance_end_index is None: utterance_end_index = float('inf')
-                        idx = 0
-                        for line in f:
-                            if utterance_start_index <= idx <= utterance_end_index:
-                                utterances.append(json.loads(line))
-                            idx += 1
-
-                elif os.path.exists(os.path.join(filename, 'utterances.json')):
-                    with open(os.path.join(filename, "utterances.json"), "r") as f:
-                        utterances = json.load(f)
-
-                if exclude_utterance_meta:
-                    for utt in utterances:
-                        for field in exclude_utterance_meta:
-                            del utt["meta"][field]
-
-                with open(os.path.join(filename, "users.json"), "r") as f:
-                    users_meta = defaultdict(dict)
-                    for k, v in json.load(f).items():
-                        if k in exclude_user_meta: continue
-                        users_meta[k] = v
-                with open(os.path.join(filename, "conversations.json"), "r") as f:
-                    for k, v in json.load(f).items():
-                        if k in exclude_conversation_meta: continue
-                        convos_meta[k] = v
-                with open(os.path.join(filename, "corpus.json"), "r") as f:
-                    for k, v in json.load(f).items():
-                        if k in exclude_overall_meta: continue
-                        self.meta[k] = v
-                with open(os.path.join(filename, "index.json"), "r") as f:
-                    self.meta_index = json.load(f)
-
-                if version is not None:
-                    if "version" in self.meta_index:
-                        if self.meta_index["version"] != version:
-                            raise warning("Requested version does not match file version")
-                        self.version = self.meta_index["version"]
-
-                # unpack utterance meta
-                for field, field_type in self.meta_index["utterances-index"].items():
-                    if field_type == "bin" and field not in exclude_utterance_meta:
-                        with open(os.path.join(filename, field + "-bin.p"), "rb") as f:
-                            l_bin = pickle.load(f)
-                        for i, ut in enumerate(utterances):
-                            for k, v in ut[KeyMeta].items():
-                                if k == field and type(v) == str and v.startswith(BIN_DELIM_L) and \
-                                        v.endswith(BIN_DELIM_R):
-                                    idx = int(v[len(BIN_DELIM_L):-len(BIN_DELIM_R)])
-                                    utterances[i][KeyMeta][k] = l_bin[idx]
-                for field in exclude_utterance_meta:
-                    del self.meta_index["utterances-index"][field]
-
-                # unpack user meta
-                for field, field_type in self.meta_index["users-index"].items():
-                    if field_type == "bin" and field not in exclude_utterance_meta:
-                        with open(os.path.join(filename, field + "-user-bin.p"), "rb") as f:
-                            l_bin = pickle.load(f)
-                        for user, metadata in users_meta.items():
-                            for k, v in metadata.items():
-                                if k == field and type(v) == str and str(v).startswith(BIN_DELIM_L) and \
-                                        str(v).endswith(BIN_DELIM_R):
-                                    idx = int(v[len(BIN_DELIM_L):-len(BIN_DELIM_R)])
-                                    metadata[k] = l_bin[idx]
-                for field in exclude_user_meta:
-                    del self.meta_index["users-index"][field]
-
-                # unpack convo meta
-                for field, field_type in self.meta_index["conversations-index"].items():
-                    if field_type == "bin" and field not in exclude_utterance_meta:
-                        with open(os.path.join(filename, field + "-convo-bin.p"), "rb") as f:
-                            l_bin = pickle.load(f)
-                            
-                        for convo_id, convo_meta in convos_meta.items():
-                            for k, v in convo_meta.items():
-                                if k == field and type(v) == str and str(v).startswith(BIN_DELIM_L) and \
-                                        str(v).endswith(BIN_DELIM_R):
-                                    idx = int(v[len(BIN_DELIM_L):-len(BIN_DELIM_R)])
-                                    convo_meta[k] = l_bin[idx]
-
-                for field in exclude_conversation_meta:
-                    del self.meta_index["conversations-index"][field]
-
-                # unpack overall meta
-                for field, field_type in self.meta_index["overall-index"].items():
-                    if field_type == "bin" and field not in exclude_utterance_meta:
-                        with open(os.path.join(filename, field + "-overall-bin.p"), "rb") as f:
-                            l_bin = pickle.load(f)
-                        for k, v in self.meta.items():
-                            if k == field and type(v) == str and v.startswith(BIN_DELIM_L) and \
-                                    v.endswith(BIN_DELIM_R):
-                                idx = int(v[len(BIN_DELIM_L):-len(BIN_DELIM_R)])
-                                self.meta[k] = l_bin[idx]
-                for field in exclude_overall_meta:
-                    del self.meta_index["overall-index"][field]
-
-            else:
-                users_meta = defaultdict(dict)
-                convos_meta = defaultdict(dict)
-                with open(filename, "r") as f:
-                    try:
-                        ext = filename.split(".")[-1]
-                        if ext == "json":
-                            utterances = json.load(f)
-                        elif ext == "jsonl":
-                            utterances = []
-                            if utterance_start_index is None: utterance_start_index = 0
-                            if utterance_end_index is None: utterance_end_index = float('inf')
-                            idx = 0
-                            for line in f:
-                                if utterance_start_index <= idx <= utterance_end_index:
-                                    utterances.append(json.loads(line))
-                                idx += 1
-                    except Exception as e:
-                        raise Exception("Could not load corpus. Expected json file, encountered error: \n" + str(e))
-
-            self.utterances = dict()
-            self.all_users = dict()
-
-            for i, u in enumerate(utterances):
-
-                u = defaultdict(lambda: None, u)
-                user_key = u[KeyUser]
-                if user_key not in self.all_users:
-                    self.all_users[user_key] = User(name=u[KeyUser], meta=users_meta[u[KeyUser]])
-
-                user = self.all_users[user_key]
-
-                # temp fix for reddit reply_to
-                if "reply_to" in u:
-                    reply_to_data = u["reply_to"]
-                else:
-                    reply_to_data = u[KeyReplyTo]
-
-                ut = Utterance(id=u[KeyId], user=user,
-                               root=u[KeyConvoRoot],
-                               reply_to=reply_to_data, timestamp=u[KeyTimestamp],
-                               text=u[KeyText], meta=u[KeyMeta])
-                self.utterances[ut.id] = ut
-        elif utterances is not None:
-            self.all_users = {u.user.name: u.user for u in utterances}
-            self.utterances = {u.id: u for u in utterances}
-
-        if merge_lines:
-            new_utterances = {}
-            for uid, u in self.utterances.items():
-                merged = False
-                if u.reply_to is not None and u.user is not None:
-                    u0 = self.utterances[u.reply_to]
-                    if u0.root == u.root and u0.user == u.user:
-                        new_utterances[u0.id].text += " " + u.text
-                        merged = True
-                if not merged:
-                    new_utterances[u.id] = u
-            self.utterances = new_utterances
-
-        # organize utterances by conversation
-        convo_to_utts = defaultdict(list) # temp container identifying utterances by conversation
-        for u in self.utterances.values():
-            convo_key = u.root # each root is considered a separate conversation
-            convo_to_utts[convo_key].append(u.id)
-        self.conversations = {}
-        for convo_id in convo_to_utts:
-            # look up the metadata associated with this conversation, if any
-            convo_meta = convos_meta.get(convo_id, None)
-            convo = Conversation(self, id=convo_id,
-                                 utterances=convo_to_utts[convo_id],
-                                 meta=convo_meta)
-            self.conversations[convo_id] = convo
-
-        self.update_users_data()
-
-    @staticmethod
-    def dump_helper_bin(d: Dict, d_bin: Dict, utterances_idx: Dict) -> Dict:
-        """
-
-        :param d: The dict to encode
-        :param d_bin: The dict of accumulated lists of binary attribs
-        :param utterances_idx:
-        :return:
-        """
-        d_out = {}
-        for k, v in d.items():
-            try:   # try saving the field
-                json.dumps(v)
-                d_out[k] = v
-                if k not in utterances_idx:
-                    utterances_idx[k] = str(type(v))
-            except (TypeError, OverflowError):   # unserializable
-                d_out[k] = "{}{}{}".format(BIN_DELIM_L, len(d_bin[k]), BIN_DELIM_R)
-                d_bin[k].append(v)
-                utterances_idx[k] = "bin"   # overwrite non-bin type annotation if necessary
-        #print(l_bin)
-        #pickle.dump(l_bin, f)
-        return d_out
-
-    def dump(self, name: str, base_path: Optional[str]=None, save_to_existing_path: bool=False) -> None:
-        """Dumps the corpus and its metadata to disk.
-
-        :param name: name of corpus
-        :param base_path: base directory to save corpus in (None to save to a default directory)
-        :param save_to_existing_path: if True, save to the path you loaded the corpus from (supersedes base_path)
-        """
-        dir_name = name
-        if base_path is not None and save_to_existing_path:
-            raise ValueError("Not allowed to specify both base_path and save_to_existing_path!")
-        if save_to_existing_path and self.original_corpus_path is None:
-            raise ValueError("Cannot use save to existing path on Corpus generated from utterance list!")
-        if not save_to_existing_path:
-            if base_path is None:
-                base_path = os.path.expanduser("~/.convokit/")
-                if not os.path.exists(base_path):
-                    os.mkdir(base_path)
-                base_path = os.path.join(base_path, "saved-corpora/")
-                if not os.path.exists(base_path):
-                    os.mkdir(base_path)
-            dir_name = os.path.join(base_path, dir_name)
-        else:
-            dir_name = os.path.join(self.original_corpus_path, name)
-
-        if not os.path.exists(dir_name):
-            os.mkdir(dir_name)
-
-        utterances_idx, users_idx, convos_idx, overall_idx = {}, {}, {}, {}
-
-        with open(os.path.join(dir_name, "users.json"), "w") as f:
-            d_bin = defaultdict(list)
-            users = {u: Corpus.dump_helper_bin(self.get_user(u).meta, d_bin,
-                                               users_idx) for u in self.get_usernames()}
-            json.dump(users, f)
-
-            for name, l_bin in d_bin.items():
-                with open(os.path.join(dir_name, name + "-user-bin.p"), "wb") as f_pk:
-                    pickle.dump(l_bin, f_pk)
-
-        with open(os.path.join(dir_name, "conversations.json"), "w") as f:
-            d_bin = defaultdict(list)
-            convos = {c: Corpus.dump_helper_bin(self.get_conversation(c).meta,
-                                                d_bin, convos_idx) for c in self.get_conversation_ids()}
-            json.dump(convos, f)
-
-            for name, l_bin in d_bin.items():
-                with open(os.path.join(dir_name, name + "-convo-bin.p"), "wb") as f_pk:
-                    pickle.dump(l_bin, f_pk)
-
-        with open(os.path.join(dir_name, "utterances.jsonl"), "w") as f:
-            d_bin = defaultdict(list)
-
-            for ut in self.iter_utterances():
-                ut_obj = {
-                    KeyId: ut.id,
-                    KeyConvoRoot: ut.root,
-                    KeyText: ut.text,
-                    KeyUser: ut.user.name,
-                    KeyMeta: self.dump_helper_bin(ut.meta, d_bin, utterances_idx),
-                    KeyReplyTo: ut.reply_to,
-                    KeyTimestamp: ut.timestamp
-                }
-                json.dump(ut_obj, f)
-                f.write("\n")
-
-            for name, l_bin in d_bin.items():
-                with open(os.path.join(dir_name, name + "-bin.p"), "wb") as f_pk:
-                    pickle.dump(l_bin, f_pk)
-
-        with open(os.path.join(dir_name, "corpus.json"), "w") as f:
-            d_bin = defaultdict(list)
-            meta_up = Corpus.dump_helper_bin(self.meta, d_bin, overall_idx)
-            #            keys = ["utterances-index", "conversations-index", "users-index",
-            #                "overall-index"]
-            #            meta_minus = {k: v for k, v in overall_idx.items() if k not in keys}
-            #            meta_up["overall-index"] = meta_minus
-            json.dump(meta_up, f)
-            for name, l_bin in d_bin.items():
-                with open(os.path.join(dir_name, name + "-overall-bin.p"), "wb") as f_pk:
-                    pickle.dump(l_bin, f_pk)
-
-        self.meta_index["utterances-index"] = utterances_idx
-        self.meta_index["users-index"] = users_idx
-        self.meta_index["conversations-index"] = convos_idx
-        self.meta_index["overall-index"] = overall_idx
-        self.meta_index["version"] = self.version
-
-        with open(os.path.join(dir_name, "index.json"), "w") as f:
-            json.dump(self.meta_index, f)
-
-    def get_utterance_ids(self) -> List:
-        return list(self.utterances.keys())
-
-    def get_utterance(self, ut_id: Hashable) -> Utterance:
-        return self.utterances[ut_id]
-
-    def iter_utterances(self) -> Generator[Utterance, None, None]:
-        for v in self.utterances.values():
-            yield v
-
-    def get_conversation_ids(self) -> List[str]:
-        return list(self.conversations.keys())
-
-    def get_conversation(self, cid: Hashable) -> Conversation:
-        return self.conversations[cid]
-
-    def iter_conversations(self) -> Generator[Conversation, None, None]:
-        for v in self.conversations.values():
-            yield v
-
-    def filter_utterances_by(self, regular_kv_pairs: Optional[Dict]=None,
-                             meta_kv_pairs: Optional[Dict]=None) -> None:
-        """
-        Creates a subset of the utterances filtered by certain attributes. Irreversible.
-        If the method is run again, it will filter the already filtered subset.
-        Always takes the intersection of the specified key-pairs
-        """
-        if regular_kv_pairs is None: regular_kv_pairs = dict()
-        if meta_kv_pairs is None: meta_kv_pairs = dict()
-        new_utterances = dict()
-
-        regular_keys = list(regular_kv_pairs.keys())
-        meta_keys = list(meta_kv_pairs.keys())
-        for uid, utterance in self.utterances.items():
-            meta_dict = utterance.meta
-            regular = all(utterance.get(key) == regular_kv_pairs[key] for key in regular_keys)
-            meta = all(meta_dict[key] == meta_kv_pairs[key] for key in meta_keys)
-            if regular and meta:
-                new_utterances[uid] = utterance
-
-        self.utterances = new_utterances
-
-    def filter_conversations_by(self, func: Callable[[Conversation], bool]):
-        self.conversations = {convo_id: convo for convo_id, convo in self.conversations.items() if func(convo)}
-        utt_ids = set([utt for convo in self.conversations.values() for utt in convo.get_utterance_ids()])
-        self.utterances = {utt.id: utt for utt in self.utterances.values() if utt.id in utt_ids}
-        usernames = set([utt.user.name for utt in self.utterances.values()])
-        self.all_users = {user.name: user for user in self.all_users.values() if user.name in usernames}
-        self.update_users_data()
-
-    #    def earliest_n_utterances(self, n, uts=None):
-    #        """Returns the first n utterances (ordered by time)."""
-    #        if uts is None:
-    #            uts = self.utterances
-    #        uts = list(sorted(uts.values(), key=lambda u: u.timestamp))
-    #        return uts[:n]
-
-    def utterance_threads(self, prefix_len: Optional[int]=None,
-                          suffix_len: int=0,
-                          include_root: bool=True) -> Dict[Hashable, Dict[Hashable, Utterance]]:
-        """
-        Returns dict of threads, where a thread is all utterances with the
-        same root.
-
-        :param prefix_len: if an integer n, only get the first n utterances
-            of each thread (sorted by ascending timestamp value)
-        :param suffix_len: if an integer n, only get the last n utterances
-            of each thread (sorted by descending timestamp value)
-        :param include_root: True if root utterance should be included in the utterance thread.
-            If False, thread begins from top level comment.
-
-        :return: Dictionary from thread root ids to threads, where a thread is
-            itself a dictionary from utterance ids to utterances.
-        """
-        threads = defaultdict(list)
-        for ut in self.utterances.values():
-            if include_root:
-                threads[ut.root].append(ut)
-            else:
-                top_level_comment = ut.get("meta")["top_level_comment"]
-                if top_level_comment is None: continue # i.e. this is a post (root) utterance
-                threads[top_level_comment].append(ut)
-        return {root: {utt.id: utt for utt in list(sorted(l,
-                                                          key=lambda x: x.timestamp))[-suffix_len:prefix_len]}
-                for root, l in threads.items()}
-
-    def get_meta(self) -> Dict:
-        return self.meta
-
-    def add_meta(self, key: Hashable, value) -> None:
-        self.meta[key] = value
-
-    def iter_users(self, selector: Optional[Callable[[User], bool]]=None) -> Generator[User, None, None]:
-        """Get users in the dataset.
-
-        :param selector: optional function that takes in a
-            `User` and returns True to include the user in the
-            resulting list, or False otherwise.
-
-        :return: Set containing all users selected by the selector function,
-            or all users in the dataset if no selector function was
-            used.
-        """
-        if selector is None:
-            for user in self.all_users.values():
-                yield user
-        else:
-            for user in self.all_users.values():
-                if selector(user):
-                    yield user
-
-    def get_user(self, name: str) -> User:
-        return self.all_users[name]
-
-    def get_usernames(self, selector: Optional[Callable[[User], bool]]=None) -> Set[str]:
-        """Get names of users in the dataset.
-
-        :param selector: optional function that takes in a
-            `User` and returns True to include the user's name in the
-            resulting list, or False otherwise.
-
-        :return: Set containing all user names selected by the selector
-            function, or all user names in the dataset if no selector function
-            was used.
-        """
-        return set([u.name for u in self.iter_users(selector)])
-
-    def speaking_pairs(self, selector: Optional[Callable[[User, User], bool]]=None,
-                       user_names_only: bool=False) -> Set[Tuple]:
-        """Get all directed speaking pairs (a, b) of users such that a replies
-            to b at least once in the dataset.
-
-        :param selector: optional function that takes in
-            a speaker user and a replied-to user and returns True to include
-            the pair in the result, or False otherwise.
-        :param user_names_only: if True, return just pairs of
-            user names rather than user objects.
-        :type user_names_only: bool
-
-        :return: Set containing all speaking pairs selected by the selector
-            function, or all speaking pairs in the dataset if no selector
-            function was used.
-        """
-        pairs = set()
-        for u2 in self.utterances.values():
-            if u2.user is not None and u2.reply_to is not None and u2.reply_to in self.utterances:
-                u1 = self.utterances[u2.reply_to]
-                if u1.user is not None:
-                    if selector is None or selector(u2.user, u1.user):
-                        pairs.add((u2.user.name, u1.user.name) if
-                                  user_names_only else (u2.user, u1.user))
-        return pairs
-
-    def pairwise_exchanges(self, selector: Optional[Callable[[User, User], bool]]=None,
-                           user_names_only: bool=False) -> Dict[Tuple, List[Utterance]]:
-        """Get all directed pairwise exchanges in the dataset.
-
-        :param selector: optional function that takes in a
-            speaker user and a replied-to user and returns True to include
-            the pair in the result, or False otherwise.
-        :param user_names_only: if True, index conversations
-            by user names rather than user objects.
-        :type user_names_only: bool
-
-        :return: Dictionary mapping (speaker, target) tuples to a list of
-            utterances given by the speaker in reply to the target.
-        """
-        pairs = defaultdict(list)
-        for u2 in self.utterances.values():
-            if u2.user is not None and u2.reply_to is not None:
-                u1 = self.utterances[u2.reply_to]
-                if u1.user is not None:
-                    if selector is None or selector(u2.user, u1.user):
-                        key = (u2.user.name, u1.user.name) if user_names_only else (u2.user, u1.user)
-                        pairs[key].append(u2)
-        return pairs
-
-    def iterate_by(self, iter_type: str,
-                   is_utterance_question: Callable[[str], bool]) -> Generator[Tuple[str, str, str], None, None]:
-        """Iterator for utterances.
-
-        Can give just questions, just answers or questions followed by their answers
-        """
-        i = -1
-        for utterance in self.utterances.values():
-            if utterance.reply_to is not None:
-                root_text = self.utterances[utterance.reply_to].text
-                if is_utterance_question(root_text):
-                    i += 1
-                    if iter_type == 'answers':
-                        pair_idx = utterance.reply_to + pair_delim + str(utterance.id)
-                        yield utterance.id, utterance.text, pair_idx
-                        continue
-                    question = self.utterances[utterance.reply_to]
-                    pair_idx = str(question.id) + pair_delim + str(utterance.id)
-                    yield question.id, question.text, pair_idx
-                    if iter_type == 'both':
-                        pair_idx = utterance.reply_to + pair_delim + str(utterance.id)
-                        yield utterance.id, utterance.text, pair_idx
-
-    @staticmethod
-    def _merge_utterances(utts1: List[Utterance], utts2: List[Utterance], warnings: bool) -> ValuesView[Utterance]:
-        """
-        Helper function for merge().
-
-        Combine two collections of utterances into a single dictionary of Utterance id -> Utterance.
-
-        If metadata of utterances in the two collections share the same key, but different values,
-        the second collections' utterance metadata will be used.
-
-        May mutate original collections of Utterances.
-
-        Prints warnings when:
-        1) Utterances with same id from this and other collection do not share the same data
-        2) Utterance metadata has different values for the same key, and overwriting occurs
-
-        :param utts1: First collection of Utterances
-        :param utts2: Second collection of Utterances
-        :param warnings: whether to print warnings when conflicting data is found.
-        :return: ValuesView for merged set of utterances
-        """
-        seen_utts = dict()
-
-        # Merge UTTERANCE metadata
-        # Add all the utterances from this corpus
-        for utt in utts1:
-            seen_utts[utt.id] = utt
-
-        # Add all the utterances from the other corpus, checking for data sameness and updating metadata as appropriate
-        for utt in utts2:
-            if utt.id in seen_utts:
-                prev_utt = seen_utts[utt.id]
-                try:
-                    assert prev_utt.root == utt.root
-                    assert prev_utt.reply_to == utt.reply_to
-                    assert prev_utt.user == utt.user
-                    assert prev_utt.timestamp == utt.timestamp
-                    assert prev_utt.text == utt.text
-
-                    # other utterance metadata is ignored if data is not matched
-                    for key, val in utt.meta.items():
-                        if key in prev_utt.meta and prev_utt.meta[key] != val:
-                            if warnings: print(warning("Found conflicting values for Utterance {} for metadata key: {}. "
-                                          "Overwriting with other corpus's Utterance metadata.".format(utt.id, key)))
-                        prev_utt.meta[key] = val
-
-                except AssertionError:
-                    if warnings: print(warning("Utterances with same id do not share the same data:\n" +
-                                  str(prev_utt) + "\n" +
-                                  str(utt) + "\n" +
-                                  "Ignoring second corpus's utterance."
-                                  ))
-            else:
-                seen_utts[utt.id] = utt
-
-        return seen_utts.values()
-
-    @staticmethod
-    def _collect_user_data(utt_sets: Collection[Collection[Utterance]]) -> Tuple[Dict[str, Dict[Hashable, str]], Dict[str, Dict[Hashable, bool]]]:
-        """
-        Helper function for merge().
-
-        Iterates through the input set of utterances, to collect User data and metadata.
-
-        Collect User metadata in another Dictionary indexed by User ID
-
-        Track if conflicting user metadata is found in another dictionary
-
-        :param utt_sets: Collections of collections of Utterances to extract Users from
-        :return: user metadata and the corresponding tracker
-        """
-        # Collect USER data and metadata
-        # all_users_data = defaultdict(lambda: defaultdict(set))
-        all_users_meta = defaultdict(lambda: defaultdict(str))
-        all_users_meta_conflict = defaultdict(lambda: defaultdict(bool))
-        for utt_set in utt_sets:
-            for utt in utt_set:
-                for meta_key, meta_val in utt.user.meta.items():
-                    curr = all_users_meta[utt.user][meta_key]
-                    if curr != meta_val:
-                        if curr != "":
-                            all_users_meta_conflict[utt.user][meta_key] = True
-                        all_users_meta[utt.user][meta_key] = meta_val
-
-        return all_users_meta, all_users_meta_conflict
-
-    @staticmethod
-    def _update_corpus_user_data(new_corpus, all_users_meta: Dict, all_users_meta_conflict: Dict, warnings: bool) -> None:
-        """
-        Helper function for merge().
-
-        Update new_corpus's Users' data (utterance and conversation lists) and metadata
-
-        Prints a warning if multiple values are found for any user's metadata key; latest user metadata is used
-
-        :param all_users_meta: Dictionary indexed by User ID, containing the collected User metadata
-        :param all_users_meta_conflict: Dictionary indexed by User ID, indicating if there were value conflicts for the associated meta keys
-        :return: None (mutates the new_corpus's Users)
-        """
-        # Update USER data and metadata with merged versions
-        for user in new_corpus.iter_users():
-            for meta_key, meta_val in all_users_meta[user].items():
-                if all_users_meta_conflict[user][meta_key]:
-                    if warnings: print(warning("Multiple values found for {} for meta key: {}. "
-                                  "Taking the latest one found".format(user, meta_key)))
-                user.meta[meta_key] = meta_val
-
-    def merge(self, other_corpus, warnings: bool = True):
-        """
-        Merges this corpus with another corpus.
-
-        Utterances with the same id must share the same data, otherwise the other corpus utterance data & metadata
-        will be ignored. A warning is printed when this happens.
-
-        If metadata of this corpus (or its conversations / utterances) shares a key with the metadata of the
-        other corpus, the other corpus's metadata (or its conversations / utterances) values will be used. A warning
-        is printed when this happens.
-
-        May mutate original and other corpus.
-
-        :param other_corpus: Corpus
-        :param warnings: print warnings when data conflicts are encountered
-        :return: new Corpus constructed from combined lists of utterances
-        """
-        utts1 = list(self.iter_utterances())
-        utts2 = list(other_corpus.iter_utterances())
-
-        combined_utts = self._merge_utterances(utts1, utts2, warnings=warnings)
-        new_corpus = Corpus(utterances=list(combined_utts))
-
-        # Note that we collect Users from the utt sets directly instead of the combined utts, otherwise
-        # differences in User meta will not be registered for duplicate Utterances (because utts would be discarded
-        # during merging)
-        all_users_meta, all_users_meta_conflict = self._collect_user_data([utts1, utts2])
-        Corpus._update_corpus_user_data(new_corpus, all_users_meta, all_users_meta_conflict, warnings=warnings)
-
-        # Merge CORPUS metadata
-        new_corpus.meta = self.meta
-        for key, val in other_corpus.meta.items():
-            if key in new_corpus.meta and new_corpus.meta[key] != val:
-                if warnings: print(warning("Found conflicting values for corpus metadata: {}. "
-                              "Overwriting with other corpus's metadata.".format(key)))
-            new_corpus.meta[key] = val
-
-        # Merge CONVERSATION metadata
-        convos1 = self.iter_conversations()
-        convos2 = other_corpus.iter_conversations()
-
-        for convo in convos1:
-            new_corpus.get_conversation(convo.id).meta = convo.meta
-
-        for convo in convos2:
-            for key, val in convo.meta.items():
-                curr_meta = new_corpus.get_conversation(convo.id).meta
-                if key in curr_meta and curr_meta[key] != val:
-                    if warnings: print(warning("Found conflicting values for conversation: {} for meta key: {}. "
-                                  "Overwriting with other corpus's conversation metadata".format(convo.id, key)))
-                curr_meta[key] = val
-
-        new_corpus.update_users_data()
-
-        return new_corpus
-
-    def add_utterances(self, utterances=List[Utterance]):
-        """
-        Add utterances to the Corpus
-
-        If the corpus has utterances that share an id with an utterance in the input utterance list,
-
-        Warnings will be printed:
-        - if the utterances with same id do not share the same data (added utterance is ignored)
-        - added utterances' metadata have the same key but different values (added utterance's metadata will overwrite)
-
-        :param utterances: Utterances to be added to the Corpus
-        :return: a new Corpus with the utterances from this Corpus and the input utterances combined
-        """
-        helper_corpus = Corpus(utterances=utterances)
-        return self.merge(helper_corpus)
-
-    def update_users_data(self) -> None:
-        """
-        Updates the conversation and utterance lists of every User in the Corpus
-        :return: None
-        """
-        users_utts = defaultdict(list)
-        users_convos = defaultdict(list)
-
-        for utt in self.iter_utterances():
-            users_utts[utt.user].append(utt)
-
-        for convo in self.iter_conversations():
-            for utt in convo.iter_utterances():
-                users_convos[utt.user].append(convo)
-
-        for user in self.iter_users():
-            user.utterances = {utt.id: utt for utt in users_utts[user]}
-            user.conversations = {convo.id: convo for convo in users_convos[user]}
-
-    def print_summary_stats(self) -> None:
-        """
-        Helper function for printing the number of Users, Utterances, and Conversations in this Corpus
-
-        :return: None
-        """
-        print("Number of Users: {}".format(len(self.all_users)))
-        print("Number of Utterances: {}".format(len(self.utterances)))
-        print("Number of Conversations: {}".format(len(self.conversations)))
-
-
-    # def generate_metadata(self, corpus_type: str) -> None:
-    #     """
-    #     Updates the metadata of the User based on the corpus type according to pre-determined rules
-    #     :param corpus_type: The type of Corpus, e.g. reddit, wikiconv
-    #     :return: None
-    #     """
-    #     for user in self.iter_users():
-    #         if corpus_type == "reddit":
-    #             num_posts = sum(utt.root == utt.id for utt in user.iter_utterances())
-    #             user.add_meta("num_posts", num_posts)
-    #             user.add_meta("num_comments", len(user.get_utterance_ids()) - num_posts)
-=======
 	"""Represents a dataset, which can be loaded from a folder or a
 	list of utterances.
 	"""
@@ -815,7 +66,7 @@
 		self.meta_index = {}
 
 		self.vector_reprs = {}
-		
+
 		convos_meta = defaultdict(dict)
 		if exclude_utterance_meta is None: exclude_utterance_meta = []
 		if exclude_conversation_meta is None: exclude_conversation_meta = []
@@ -862,7 +113,7 @@
 				with open(os.path.join(filename, "index.json"), "r") as f:
 					self.meta_index = json.load(f)
 
-				# load all processed text information, but don't load actual text. 
+				# load all processed text information, but don't load actual text.
 				# also checks if the index file exists.
 				# try:
 				#     with open(os.path.join(filename, "processed_text.index.json"), "r") as f:
@@ -909,7 +160,7 @@
 					if field_type == "bin" and field not in exclude_utterance_meta:
 						with open(os.path.join(filename, field + "-convo-bin.p"), "rb") as f:
 							l_bin = pickle.load(f)
-							
+
 						for convo_id, convo_meta in convos_meta.items():
 							for k, v in convo_meta.items():
 								if k == field and type(v) == str and str(v).startswith(BIN_DELIM_L) and \
@@ -1548,7 +799,7 @@
 
 			:param id: id of object
 			:param field: the name of the particular representation
-			:return: a vector representation of object <id> 
+			:return: a vector representation of object <id>
 		"""
 
 		vect_obj = self.vector_reprs[field]
@@ -1605,7 +856,7 @@
 
 	def load_info(self, obj_type, fields=[], dir_name=None):
 		"""
-			loads attributes of objects in a corpus from disk. 
+			loads attributes of objects in a corpus from disk.
 			This function, along with dump_info, supports cases where a particular attribute is to be stored separately from the other corpus files, for organization or efficiency. These attributes will not be read when the corpus is initialized; rather, they can be loaded on-demand using this function.
 
 			For each attribute with name <NAME>, will read from a file called info.<NAME>.jsonl, and load each attribute value into the respective object's .meta field.
@@ -1620,7 +871,7 @@
 			raise ValueError('must specify a directory to read from')
 		if dir_name is None:
 			dir_name = self.original_corpus_path
-		
+
 		if len(fields) == 0:
 			fields = [x.replace('info.','').replace('.jsonl', '') for x in os.listdir(dir_name)
 				if x.startswith('info')]
@@ -1645,20 +896,20 @@
 
 	def dump_info(self, obj_type, fields, dir_name=None):
 		"""
-			writes attributes of objects in a corpus to disk. 
+			writes attributes of objects in a corpus to disk.
 			This function, along with load_info, supports cases where a particular attribute is to be stored separately from the other corpus files, for organization or efficiency. These attributes will not be read when the corpus is initialized; rather, they can be loaded on-demand using this function.
-	
+
 			For each attribute with name <NAME>, will write to a file called info.<NAME>.jsonl, where rows are json-serialized dictionaries structured as {"id": id of object, "value": value of attribute}.
 
 			:param obj_type: type of object the attribute is associated with. can be one of "utterance", "user", "conversation".
-			:param fields: a list of names of attributes to write to disk. 
+			:param fields: a list of names of attributes to write to disk.
 			:param dir_name: the directory to write attributes to. by default, or if set to None, will read from the directory that the Corpus was loaded from.
 			:return: None
 		"""
 
 		if (self.original_corpus_path is None) and (dir_name is None):
 			raise ValueError('must specify a directory to write to')
-		
+
 		if dir_name is None:
 			dir_name = self.original_corpus_path
 		# if len(fields) == 0:
@@ -1713,7 +964,7 @@
 
 		if (self.original_corpus_path is None) and (dir_name is None):
 			raise ValueError('must specify a directory to write to')
-		
+
 		if dir_name is None:
 			dir_name = self.original_corpus_path
 
@@ -1733,15 +984,15 @@
 		elif obj_type == 'user':
 			iterator = self.iter_users()
 		elif obj_type == 'conversation':
-			iterator = self.iter_conversations() 
+			iterator = self.iter_conversations()
 
 		table_entries = []
 		for obj in iterator:
 			entry = {}
 			if obj_type == 'user':
-				entry['id'] = obj.name 
+				entry['id'] = obj.name
 			else:
-				entry['id'] = obj.id 
+				entry['id'] = obj.id
 			for attr in attrs:
 				entry[attr] = obj.get_info(attr)
 			table_entries.append(entry)
@@ -1792,8 +1043,8 @@
 					* `n_utterances`: the number of utterances the user contributed in the conversation
 					* `start_time`: the timestamp of the user's first utterance in the conversation
 					* `utterance_ids`: a list of ids of utterances contributed by the user, ordered by timestamp.
-			In case timestamps are not provided with utterances, the present behavior is to sort just by utterance id. 
-			
+			In case timestamps are not provided with utterances, the present behavior is to sort just by utterance id.
+
 			:param utterance_filter: function that returns True for an utterance that counts towards a user having participated in that conversation. (e.g., one could filter out conversations where the user contributed less than k words per utterance)
 		'''
 
@@ -1816,7 +1067,7 @@
 		for user in self.iter_users():
 			try:
 				user.set_info('n_convos', len(user.get_info('conversations')))
-			except: 
+			except:
 				continue
 
 			sorted_convos = sorted(user.get_info('conversations').items(), key=lambda x: (x[1]['start_time'], x[1]['utterance_ids'][0]))
@@ -1828,7 +1079,7 @@
 
 	def get_user_convo_attribute_table(self, attrs):
 		'''
-			returns a table where each row lists a (user, convo) level aggregate for each attribute in attrs. 
+			returns a table where each row lists a (user, convo) level aggregate for each attribute in attrs.
 
 			:param attrs: list of (user, convo) attribute names
 			:return: dataframe containing all user,convo attributes.
@@ -1850,7 +1101,7 @@
 
 	def get_full_attribute_table(self, user_convo_attrs, user_attrs=[], convo_attrs=[], user_suffix='__user', convo_suffix='__convo'):
 		'''
-			returns a table where each row lists a (user, convo) level aggregate for each attribute in attrs, along with user-level and conversation-level attributes; by default these attributes are suffixed with '__user' and '__convo' respectively. 
+			returns a table where each row lists a (user, convo) level aggregate for each attribute in attrs, along with user-level and conversation-level attributes; by default these attributes are suffixed with '__user' and '__convo' respectively.
 
 			:param user_convo_attrs: list of (user, convo) attribute names
 			:param user_attrs: list of user attribute names
@@ -1865,6 +1116,4 @@
 		u_df.columns = [x + user_suffix for x in u_df.columns]
 		c_df = self.get_attribute_table('conversation', convo_attrs)
 		c_df.columns = [x + convo_suffix for x in c_df.columns]
-		return uc_df.join(u_df, on='user').join(c_df, on='convo_id')
-
->>>>>>> 474b7d3f
+		return uc_df.join(u_df, on='user').join(c_df, on='convo_id')