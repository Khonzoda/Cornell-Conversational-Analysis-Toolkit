--- conflicted
+++ resolved
@@ -1,14 +1,7 @@
 from functools import total_ordering
 from typing import Dict, List, Optional, Callable
 from convokit.util import deprecation
-<<<<<<< HEAD
 from .corpusComponent import CorpusComponent
-=======
-from .corpusObject import CorpusObject
-import pandas as pd
-from .corpusUtil import *
-
->>>>>>> 47235575
 
 @total_ordering
 class Speaker(CorpusComponent):
@@ -170,4 +163,4 @@
         try:
             return self.id == other.id
         except AttributeError:
-            return self.__dict__['_name'] == other.__dict__['_name']
+            return self.__dict__['_name'] == other.__dict__['_name']