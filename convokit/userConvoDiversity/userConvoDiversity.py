import numpy as np 
from convokit.transformer import Transformer
from convokit.user_convo_helpers.user_convo_attrs import UserConvoAttrs
from itertools import chain
from collections import Counter
from convokit.user_convo_helpers.user_convo_lifestage import UserConvoLifestage

def _join_all_tokens(parses):
	joined = []
	for parse in parses:
		for sent in parse:
			joined += [tok['tok'].lower() for tok in sent['toks']]
	return joined

def _nan_mean(arr):
	arr = [x for x in arr if not np.isnan(x)]
	if len(arr) > 0:
		return np.mean(arr)
	else:
		return np.nan

def _perplexity(test_text, train_text):
	N_train, N_test = len(train_text), len(test_text)
	if min(N_train, N_test) == 0: return np.nan
	train_counts = Counter(train_text)
	return sum(
			-np.log(train_counts.get(tok, 1)/N_train) for tok in test_text
		)/N_test

def compute_divergences(cmp_tokens, ref_token_list, 
			aux_input={'cmp_sample_size': 200, 'ref_sample_size': 1000,
				'n_iters': 50}):
	'''
		computes the linguistic divergence between a text `cmp_tokens` and a set of reference texts `ref_token_list`. in particular, implements a sampling-based unigram perplexity score (where the sampling is done to ensure that we do not incur length-based effects)

		this function takes in several parameters, through the `aux_input` argument:
			* cmp_sample_size: the number of tokens to sample from the analyzed text `cmp_tokens`. the function returns `np.nan` if `cmp_tokens` doesn't have that many tokens.
			* ref_sample_size: the nubmer of tokens to sample from each reference text. typically setting this to be longer than `cmp_tokens` makes sense, especially in the (typical) use case where language models are trained on longer texts. if none of the texts in `ref_token_list` pass this length threshold then the fucntion returns `np.nan`.
			* n_iters: the number of times to compute divergence.

		:param cmp_tokens: the text to compute divergence of (relative to texts in `ref_token_list`). is a list of tokens.
		:param ref_token_list: the texts on which to train reference language models against which `cmp_tokens` is compared. each entry in the list is a list of tokens.
		:param aux_input: additional parameters (see above)
		:return: if texts are of sufficient length, returns a perplexity score, else returns `np.nan`
	'''
	if (len(cmp_tokens) < aux_input['cmp_sample_size']):
		return np.nan
	ref_token_list = [toks for toks in ref_token_list if len(toks) >= aux_input['ref_sample_size']]
	if len(ref_token_list) == 0: return np.nan
	cmp_samples = np.random.choice(cmp_tokens, (aux_input['n_iters'], aux_input['cmp_sample_size']))
	sample_idxes = np.random.randint(0, len(ref_token_list), size=(aux_input['n_iters']))
	ref_samples = [np.random.choice(ref_token_list[idx], aux_input['ref_sample_size']) for idx 
				  in sample_idxes]
	return _nan_mean([_perplexity(cmp_sample, ref_sample) for cmp_sample, ref_sample 
					 in zip(cmp_samples, ref_samples)])


class UserConvoDiversity(Transformer):
<<<<<<< HEAD
    '''
    implements methodology for calculating linguistic diversity from http://www.cs.cornell.edu/~cristian/Finding_your_voice__linguistic_development.html . 

    Outputs the following (user, convo) attributes:
        * self_div (within-diversity in paper)
        * other_div (across-diversity in paper)
        * adj_other_div (relative diversity in paper)
    Note that np.nan is returned for (user, convo) pairs with not enough text.

    :param stage_size: number of conversations per lifestage
    :param max_exp: highest experience level (i.e., # convos taken) to compute diversity scores for.
    :param sample_size: number of words to sample per convo
    :param min_convo_len: minimum number of utterances a user contributes per convo for that (user, convo) to get scored
    :param n_iters: number of samples to take for perplexity scoring
    :param cohort_delta: timespan between when users start for them to be counted as part of the same cohort. defaults to 2 months
    :param verbosity: amount of output to print
    :param test: if True, only runs for 1000 (user,convo)s. 
    '''
    
    def __init__(self, stage_size=20, max_exp=120, sample_size=200, min_convo_len=1,
                n_iters=50, cohort_delta=60*60*24*30*2, verbosity=250, test=False):
        self.stage_size = stage_size
        self.max_exp = max_exp
        self.sample_size = sample_size
        self.min_convo_len = 1
        self.n_iters = 50
        self.cohort_delta = cohort_delta
        self.verbosity = verbosity
        self.test = test
        if test:
            self.n_iters = 5
        
        
    def _chain_tokens(self, series):
        return list(chain(*series))
    
    def _nan_mean(self, arr):
        arr = [x for x in arr if not np.isnan(x)]
        if len(arr) > 0:
            return np.mean(arr)
        else:
            return np.nan
        
    def _perplexity(self, test_text, train_text):
        N_train, N_test = len(train_text), len(test_text)
        if min(N_train, N_test) == 0: return np.nan
        train_counts = Counter(train_text)
        return sum(
                -np.log(train_counts.get(tok, 1)/N_train) for tok in test_text
            )/N_test

    def _compute_divergences(self, cmp_samples, self_samples, 
                            other_samples, div_fn=None):
        if div_fn is None:
            div_fn = self._perplexity
        self_divs = [] 
        other_divs = []
        adj_other_divs = []

        for cmp_sample, self_sample, other_sample in zip(cmp_samples, self_samples, other_samples):

            self_divs.append(div_fn(cmp_sample, self_sample))
            other_divs.append(div_fn(cmp_sample, other_sample))


            adj_other_divs.append(other_divs[-1] - self_divs[-1])
        return {'self_div': self._nan_mean(self_divs), 
                'other_div': self._nan_mean(other_divs), 
                'adj_other_div': self._nan_mean(adj_other_divs)}
    
    def transform(self, corpus: Corpus):
        '''
            computes diversity measures for each utterance in the corpus.

            :param corpus: the Corpus to compute features for.
            :type corpus: Corpus      
        '''

        convos_per_split = self.stage_size // 2
        ref_sample_size = self.sample_size * convos_per_split
        
        if self.verbosity is not None:
            print('preparing corpus')
        join_tokens = UserConvoAttrs(attr_name='tokens', 
                     agg_fn=lambda x: ' '.join(x))
        corpus = join_tokens.fit_transform(corpus)
        text_df = get_user_convo_attribute_table(corpus, ['tokens','n_utterances'],
                            min_n_convos=self.stage_size, max_convo_idx=self.max_exp)
        text_df['stage_idx'] = (text_df.convo_idx // self.stage_size).map(int)

        user_df = text_df.drop_duplicates('user')\
            .set_index('user')[['user_start_time', 'user_n_convos']]
        
        text_df['tokenized'] = text_df.tokens.apply(lambda x: x.lower().split())
        text_df['wordcount'] = text_df.tokenized.apply(lambda x: len(x))
        
        ref_groups = text_df[text_df.convo_idx % 2 == 0].groupby(['user','stage_idx'])
        ref_df = ref_groups.tokenized.agg(self._chain_tokens).to_frame()\
            .join(ref_groups.wordcount.agg(sum))\
            .reset_index().join(user_df, on='user')
        ref_df = ref_df[ref_df.wordcount >= ref_sample_size]
        
        cmp_df = text_df[(text_df.convo_idx % 2 == 1)
                        & (text_df.n_utterances >= self.min_convo_len)
                        & (text_df.wordcount >= self.sample_size)
                        & (text_df.user_n_convos >= self.max_exp)]
        
        if self.test: cmp_df = cmp_df.head(1000)
        if self.verbosity is not None:
            print('computing diversities')
        for idx, (user_convo_id, row) in enumerate(cmp_df.iterrows()):
            if (self.verbosity is not None) \
                    and (idx % self.verbosity == 0) and (idx > 0):
                print(idx, '/', len(cmp_df))
            
            cmp_samples = np.random.choice(row.tokenized, (self.n_iters, self.sample_size))
            self_cmp = ref_df[(ref_df.user == row.user) & (ref_df.stage_idx == row.stage_idx)]
            if len(self_cmp) > 0:
                self_samples = np.random.choice(self_cmp.tokenized.values[0], 
                                                (self.n_iters, ref_sample_size))
            else:
                self_samples = [[]] * self.n_iters            
            
            other_cmp = ref_df[(ref_df.user != row.user) & (ref_df.stage_idx == row.stage_idx)
                      & (ref_df.user_n_convos >= (row.stage_idx + 1) * self.stage_size)]
            if self.cohort_delta is not None:
                other_cmp = other_cmp[other_cmp.user_start_time.between(
                    row.user_start_time - self.cohort_delta, row.user_start_time + self.cohort_delta)]
            if len(other_cmp) > 0:
                other_samples = [np.random.choice(tokens, ref_sample_size) 
                                 for tokens in other_cmp.tokenized.sample(self.n_iters, replace=True)]
            else:
                other_samples = [[]] * self.n_iters
            
            for k, v in self._compute_divergences(cmp_samples, self_samples, other_samples).items():
                corpus.get_user(row.user).meta['conversations'][row.convo_id][k] = v
        return corpus
=======
	'''
		implements methodology to compute the linguistic divergence between a user's activity in each conversation in a corpus (i.e., the language of their utterances) and a reference language model trained over a different set of conversations/users.  See `UserConvoDiversityWrapper` for more specific implementation which compares language used by individuals within fixed lifestages, and see the implementation of this wrapper for examples of calls to this transformer. 

		The transformer assumes that a corpus has already been tokenized (via a call to `TextParser`).

		In general, this is appropriate for cases when the reference language model you wish to compare against varies across different user/conversations; in contrast, if you wish to compare many conversations to a _single_ language model (e.g., one trained on past conversations) then this will be inefficient.
		
		This will produce attributes per user-conversation (i.e., the behavior of a user in a conversation); hence it takes as parameters functions which will subset the data at a user-conversation level. these functions operate on a table which has as columns:
			* `user`: user ID
			* `convo_id`: conversation ID
			* `convo_idx`: n where this conversation is the nth that the user participated in
			* `tokens`: all utterances the user contributed to the conversation, concatenated together as a single list of words
			* any other user-conversation, user, or conversation-level metadata required to filter input and select reference language models per user-conversation (passed in via the `user_convo_cols`, `user_cols` and `convo_cols` parameters)
		The table is the output of calling  `Corpus.get_full_attribute_table`; see documentation of that function for further reference. 

		The transformer supports two broad types of comparisons:
			* if `groupby=[]`, then each text will be compared against a single reference text (specified by `select_fn`)
			* if `groupby=[key]` then each text will be compared against a set of reference texts, where each reference text represents a different chunk of the data, aggregated by `key` (e.g., each text could be compared against the utterances contributed by different users, such that in each iteration of a divergence computation, the text is compared against just the utterances of a single user.)

		:param cmp_select_fn: the subset of user-conversation entries to compute divergences for. function of the form fn(df, aux) where df is a data frame indexed by user-conversation, and aux is any auxiliary parametsr required; returns a boolean mask over the dataframe.
		:param ref_select_fn: the subset of user-conversation entries to compute reference language models over. function of the form fn(df, aux) where df is a data frame indexed by user-conversation, and aux is any auxiliary parameters required; returns a boolean mask over the dataframe.
		:param select_fn: function of the form fn(df,row, aux) where df is a data frame indexed by user-conversation, row is a row of a dataframe indexed by user-conversation, and aux is any auxiliary parameters required; returns a boolean mask over the dataframe.
		:param divergence_fn: function to compute divergence between a user-conversation and reference texts. By default, the transformer will compute unigram perplexity scores, as implemented by the `compute_divergences` function. However, you can also specify your own divergence function (e.g., some sort of bigram divergence) using the same function signature.
		:param user_convo_cols: additional user-convo attributes used as input to the selector functions
		:param user_cols: additional user-level attributes
		:param convo_cols: additional conversation-level attributes
		:param groupby: whether to aggregate the reference texts according to the specified keys (leave empty to avoid aggregation). 
		:param aux_input: a dictionary of auxiliary input to the selector functions and the divergence computation
		:param recompute_tokens: whether to reprocess tokens by aggregating all tokens across different utterances made by a user in a conversation. by default, will cache existing output.
		:param verbosity: frequency of status messages.
	'''

	def __init__(self, output_field,
			cmp_select_fn=lambda df, aux: np.ones(len(df)).astype(bool), 
		  ref_select_fn=lambda df, aux: np.ones(len(df)).astype(bool), 
		  select_fn=lambda df, row, aux: np.ones(len(df)).astype(bool),
		  divergence_fn=compute_divergences,
		  user_convo_cols=[], user_cols=[], convo_cols=[],
		 groupby=[], aux_input={}, recompute_tokens=False, verbosity=0):

		self.output_field = output_field
		self.cmp_select_fn = cmp_select_fn
		self.ref_select_fn = ref_select_fn
		self.select_fn = select_fn
		self.divergence_fn = divergence_fn
		self.user_convo_cols = user_convo_cols
		self.user_cols = user_cols
		self.convo_cols = convo_cols
		self.groupby = groupby
		self.aux_input = aux_input
		self.verbosity = verbosity

		self.agg_tokens = UserConvoAttrs('tokens', 
								 agg_fn=_join_all_tokens,
								 recompute=recompute_tokens)

		

	def transform(self, corpus):
		if self.verbosity > 0:
			print('joining tokens across conversation utterances')
		corpus = self.agg_tokens.transform(corpus)
		
		user_convo_cols = list(set(self.user_convo_cols + ['tokens']))

		input_table = corpus.get_full_attribute_table(
				list(set(self.user_convo_cols + ['tokens'])),
				self.user_cols, self.convo_cols
			)
		results = compute_user_convo_divergence(input_table, self.cmp_select_fn, self.ref_select_fn, self.select_fn, self.divergence_fn, self.groupby, self.aux_input, self.verbosity)
		for entry in results:
			corpus.set_user_convo_info(entry['user'],
				entry['convo_id'], self.output_field, entry['divergence'])
		return corpus




def compute_user_convo_divergence(input_table, cmp_select_fn=lambda df, aux: np.ones(len(df)).astype(bool), 
								  ref_select_fn=lambda df, aux: np.ones(len(df)).astype(bool), 
								  select_fn=lambda df, row, aux: np.ones(len(df)).astype(bool),
								  divergence_fn=compute_divergences,
								 groupby=[], aux_input={}, verbosity=0):
	'''
		given a table of user-conversation entries, computes linguistic divergences between each user-conversation entry and reference text. See `UserConvoDiversity` for further explanation of arguments.

		The function operates on a table which has as columns:
			* `user`: user ID
			* `convo_id`: conversation ID
			* `convo_idx`: n where this conversation is the nth that the user participated in
			* `tokens`: all utterances the user contributed to the conversation, concatenated together as a single list of words
			* any other user-conversation, user, or conversation-level metadata required to filter input and select reference language models per user-conversation.
		
		:param cmp_select_fn: the subset of user-conversation entries to compute divergences for. function of the form fn(df, aux) where df is a data frame indexed by user-conversation, and aux is any auxiliary parametsr required; returns a boolean mask over the dataframe.
		:param ref_select_fn: the subset of user-conversation entries to compute reference language models over. function of the form fn(df, aux) where df is a data frame indexed by user-conversation, and aux is any auxiliary parameters required; returns a boolean mask over the dataframe.
		:param select_fn: function of the form fn(df,row, aux) where df is a data frame indexed by user-conversation, row is a row of a dataframe indexed by user-conversation, and aux is any auxiliary parameters required; returns a boolean mask over the dataframe.
		:param divergence_fn: function to compute divergence between a user-conversation and reference texts. By default, the transformer will compute unigram perplexity scores, as implemented by the `compute_divergences` function. However, you can also specify your own divergence function (e.g., some sort of bigram divergence) using the same function signature.
		:param groupby: whether to aggregate the reference texts according to the specified keys (leave empty to avoid aggregation). 
		:param aux_input: a dictionary of auxiliary input to the selector functions and the divergence computation
		:param verbosity: frequency of status messages.
	'''

	cmp_subset = input_table[cmp_select_fn(input_table, aux_input)]
	ref_subset = input_table[ref_select_fn(input_table, aux_input)]
	entries = []
	for idx, (_, row) in enumerate(cmp_subset.iterrows()):
		if (verbosity > 0) and (idx % verbosity == 0) and (idx > 0):
			print(idx, '/', len(cmp_subset))
		
		cmp_tokens = np.array(row.tokens)
		
		curr_ref_subset = ref_subset[select_fn(ref_subset, row, aux_input)]
		
		if len(groupby) == 0:
			ref_tokens = [np.array(list(chain(*curr_ref_subset.tokens.values)))]
		else:
			curr_ref_subset = curr_ref_subset.groupby(groupby).tokens\
				.agg(lambda x: list(chain(*x))).reset_index()
			curr_ref_subset['tokens'] = curr_ref_subset.tokens.map(np.array)
			ref_tokens = curr_ref_subset.tokens.values
		
		divergence = divergence_fn(cmp_tokens, ref_tokens, aux_input)
		if not np.isnan(divergence):
			entries.append({'user': row.user, 'convo_id': row.convo_id, 'divergence': divergence})
	return entries


class UserConvoDiversityWrapper(Transformer):

	'''
		implements methodology for calculating linguistic diversity per life-stage. A wrapper around `UserConvoDiversity`.

		Outputs the following (user, conversation) attributes:
			* `div__self` (within-diversity)
			* `div__other` (across-diversity)
			* `div__adj` (relative diversity)

		Note that `np.nan` is returned for (user, conversation) pairs with not enough text.

		:param output_field: prefix of attributes to output, defaults to 'div'
		:param lifestage_size: number of conversations per lifestage
		:param max_exp: highest experience level (i.e., # convos taken) to compute diversity scores for.
		:param sample_size: number of words to sample per convo
		:param min_n_utterances: minimum number of utterances a user contributes per convo for that (user, convo) to get scored
		:param n_iters: number of samples to take for perplexity scoring
		:param cohort_delta: timespan between when users start for them to be counted as part of the same cohort. defaults to 2 months
		:param verbosity: amount of output to print
	'''
	
	def __init__(self, output_field='div', lifestage_size=20, max_exp=120,
				sample_size=200, min_n_utterances=1, n_iters=50, cohort_delta=60*60*24*30*2, verbosity=100):
		aux_input = {'n_iters': n_iters, 'cmp_sample_size': sample_size, 
						  'ref_sample_size': (lifestage_size//2) * sample_size,
						 'max_exp': max_exp, 'min_n_utterances': min_n_utterances,
						 'cohort_delta': cohort_delta, 'lifestage_size': lifestage_size}
		self.lifestage_transform = UserConvoLifestage(lifestage_size)
		self.output_field = output_field

		# UserConvoDiversity transformer to compute within-diversity
		self.self_div = UserConvoDiversity(output_field + '__self',
			cmp_select_fn=lambda df, aux: (df.convo_idx < aux['max_exp']) & (df.n_convos__user >= aux['max_exp'])\
				& (df.tokens.map(len) >= aux['cmp_sample_size']) & (df.n_utterances >= aux['min_n_utterances']),
			ref_select_fn = lambda df, aux: np.ones(len(df)).astype(bool),
			select_fn = lambda df, row, aux: (df.convo_idx % 2 != row.convo_idx % 2)\
				& (df.user == row.user) & (df.lifestage == row.lifestage),
			user_convo_cols=['n_utterances','lifestage'], user_cols=['n_convos'],
			divergence_fn=compute_divergences, groupby=[], aux_input=aux_input, verbosity=verbosity
		 )

		# UserConvoDiversity transformer to compute across-diversity
		self.other_div = UserConvoDiversity(output_field + '__other',
			cmp_select_fn=lambda df, aux: (df.convo_idx < aux['max_exp']) & (df.n_convos__user >= aux['max_exp'])\
				& (df.tokens.map(len) >= aux['cmp_sample_size']) & (df.n_utterances >= aux['min_n_utterances']),
			ref_select_fn=lambda df, aux: np.ones(len(df)).astype(bool),
			select_fn = lambda df, row, aux: (df.convo_idx % 2 != row.convo_idx % 2)\
				& (df.user != row.user) & (df.lifestage == row.lifestage)\
				& (df.n_convos__user >= (row.lifestage + 1) * aux['lifestage_size'])\
				& (df.start_time__user.between(row.start_time__user - aux['cohort_delta'],
											  row.start_time__user + aux['cohort_delta'])),
			divergence_fn=compute_divergences,
			user_convo_cols=['n_utterances', 'lifestage'], user_cols=['n_convos', 'start_time'],
			groupby=['user', 'lifestage'], aux_input=aux_input, verbosity=verbosity
		 )
		self.verbosity = verbosity
		
	def transform(self, corpus):
		if self.verbosity > 0:
			print('getting lifestages')
		corpus = self.lifestage_transform.transform(corpus)
		if self.verbosity > 0:
			print('getting within diversity')
		corpus = self.self_div.transform(corpus)
		if self.verbosity > 0:
			print('getting across diversity')
		corpus = self.other_div.transform(corpus)
		if self.verbosity > 0:
			print('getting relative diversity')
		div_table = corpus.get_full_attribute_table([self.output_field + '__self', 
													 self.output_field + '__other'])
		div_table = div_table[div_table[self.output_field + '__self'].notnull() | div_table[self.output_field + '__other'].notnull()]
		div_table[self.output_field + '__adj'] = div_table[self.output_field + '__other'] \
			- div_table[self.output_field + '__self']
		for idx, (_, row) in enumerate(div_table.iterrows()):
			if (idx > 0) and (self.verbosity > 0) and (idx % self.verbosity == 0):
				print(idx, '/', len(div_table))
			if not np.isnan(row[self.output_field + '__adj']):
				corpus.set_user_convo_info(row.user, row.convo_id, self.output_field + '__adj',
									  row[self.output_field + '__adj'])
		return corpus
		
		
>>>>>>> 465c42dd
<|MERGE_RESOLUTION|>--- conflicted
+++ resolved
@@ -56,145 +56,6 @@
 
 
 class UserConvoDiversity(Transformer):
-<<<<<<< HEAD
-    '''
-    implements methodology for calculating linguistic diversity from http://www.cs.cornell.edu/~cristian/Finding_your_voice__linguistic_development.html . 
-
-    Outputs the following (user, convo) attributes:
-        * self_div (within-diversity in paper)
-        * other_div (across-diversity in paper)
-        * adj_other_div (relative diversity in paper)
-    Note that np.nan is returned for (user, convo) pairs with not enough text.
-
-    :param stage_size: number of conversations per lifestage
-    :param max_exp: highest experience level (i.e., # convos taken) to compute diversity scores for.
-    :param sample_size: number of words to sample per convo
-    :param min_convo_len: minimum number of utterances a user contributes per convo for that (user, convo) to get scored
-    :param n_iters: number of samples to take for perplexity scoring
-    :param cohort_delta: timespan between when users start for them to be counted as part of the same cohort. defaults to 2 months
-    :param verbosity: amount of output to print
-    :param test: if True, only runs for 1000 (user,convo)s. 
-    '''
-    
-    def __init__(self, stage_size=20, max_exp=120, sample_size=200, min_convo_len=1,
-                n_iters=50, cohort_delta=60*60*24*30*2, verbosity=250, test=False):
-        self.stage_size = stage_size
-        self.max_exp = max_exp
-        self.sample_size = sample_size
-        self.min_convo_len = 1
-        self.n_iters = 50
-        self.cohort_delta = cohort_delta
-        self.verbosity = verbosity
-        self.test = test
-        if test:
-            self.n_iters = 5
-        
-        
-    def _chain_tokens(self, series):
-        return list(chain(*series))
-    
-    def _nan_mean(self, arr):
-        arr = [x for x in arr if not np.isnan(x)]
-        if len(arr) > 0:
-            return np.mean(arr)
-        else:
-            return np.nan
-        
-    def _perplexity(self, test_text, train_text):
-        N_train, N_test = len(train_text), len(test_text)
-        if min(N_train, N_test) == 0: return np.nan
-        train_counts = Counter(train_text)
-        return sum(
-                -np.log(train_counts.get(tok, 1)/N_train) for tok in test_text
-            )/N_test
-
-    def _compute_divergences(self, cmp_samples, self_samples, 
-                            other_samples, div_fn=None):
-        if div_fn is None:
-            div_fn = self._perplexity
-        self_divs = [] 
-        other_divs = []
-        adj_other_divs = []
-
-        for cmp_sample, self_sample, other_sample in zip(cmp_samples, self_samples, other_samples):
-
-            self_divs.append(div_fn(cmp_sample, self_sample))
-            other_divs.append(div_fn(cmp_sample, other_sample))
-
-
-            adj_other_divs.append(other_divs[-1] - self_divs[-1])
-        return {'self_div': self._nan_mean(self_divs), 
-                'other_div': self._nan_mean(other_divs), 
-                'adj_other_div': self._nan_mean(adj_other_divs)}
-    
-    def transform(self, corpus: Corpus):
-        '''
-            computes diversity measures for each utterance in the corpus.
-
-            :param corpus: the Corpus to compute features for.
-            :type corpus: Corpus      
-        '''
-
-        convos_per_split = self.stage_size // 2
-        ref_sample_size = self.sample_size * convos_per_split
-        
-        if self.verbosity is not None:
-            print('preparing corpus')
-        join_tokens = UserConvoAttrs(attr_name='tokens', 
-                     agg_fn=lambda x: ' '.join(x))
-        corpus = join_tokens.fit_transform(corpus)
-        text_df = get_user_convo_attribute_table(corpus, ['tokens','n_utterances'],
-                            min_n_convos=self.stage_size, max_convo_idx=self.max_exp)
-        text_df['stage_idx'] = (text_df.convo_idx // self.stage_size).map(int)
-
-        user_df = text_df.drop_duplicates('user')\
-            .set_index('user')[['user_start_time', 'user_n_convos']]
-        
-        text_df['tokenized'] = text_df.tokens.apply(lambda x: x.lower().split())
-        text_df['wordcount'] = text_df.tokenized.apply(lambda x: len(x))
-        
-        ref_groups = text_df[text_df.convo_idx % 2 == 0].groupby(['user','stage_idx'])
-        ref_df = ref_groups.tokenized.agg(self._chain_tokens).to_frame()\
-            .join(ref_groups.wordcount.agg(sum))\
-            .reset_index().join(user_df, on='user')
-        ref_df = ref_df[ref_df.wordcount >= ref_sample_size]
-        
-        cmp_df = text_df[(text_df.convo_idx % 2 == 1)
-                        & (text_df.n_utterances >= self.min_convo_len)
-                        & (text_df.wordcount >= self.sample_size)
-                        & (text_df.user_n_convos >= self.max_exp)]
-        
-        if self.test: cmp_df = cmp_df.head(1000)
-        if self.verbosity is not None:
-            print('computing diversities')
-        for idx, (user_convo_id, row) in enumerate(cmp_df.iterrows()):
-            if (self.verbosity is not None) \
-                    and (idx % self.verbosity == 0) and (idx > 0):
-                print(idx, '/', len(cmp_df))
-            
-            cmp_samples = np.random.choice(row.tokenized, (self.n_iters, self.sample_size))
-            self_cmp = ref_df[(ref_df.user == row.user) & (ref_df.stage_idx == row.stage_idx)]
-            if len(self_cmp) > 0:
-                self_samples = np.random.choice(self_cmp.tokenized.values[0], 
-                                                (self.n_iters, ref_sample_size))
-            else:
-                self_samples = [[]] * self.n_iters            
-            
-            other_cmp = ref_df[(ref_df.user != row.user) & (ref_df.stage_idx == row.stage_idx)
-                      & (ref_df.user_n_convos >= (row.stage_idx + 1) * self.stage_size)]
-            if self.cohort_delta is not None:
-                other_cmp = other_cmp[other_cmp.user_start_time.between(
-                    row.user_start_time - self.cohort_delta, row.user_start_time + self.cohort_delta)]
-            if len(other_cmp) > 0:
-                other_samples = [np.random.choice(tokens, ref_sample_size) 
-                                 for tokens in other_cmp.tokenized.sample(self.n_iters, replace=True)]
-            else:
-                other_samples = [[]] * self.n_iters
-            
-            for k, v in self._compute_divergences(cmp_samples, self_samples, other_samples).items():
-                corpus.get_user(row.user).meta['conversations'][row.convo_id][k] = v
-        return corpus
-=======
 	'''
 		implements methodology to compute the linguistic divergence between a user's activity in each conversation in a corpus (i.e., the language of their utterances) and a reference language model trained over a different set of conversations/users.  See `UserConvoDiversityWrapper` for more specific implementation which compares language used by individuals within fixed lifestages, and see the implementation of this wrapper for examples of calls to this transformer. 
 
@@ -404,6 +265,4 @@
 				corpus.set_user_convo_info(row.user, row.convo_id, self.output_field + '__adj',
 									  row[self.output_field + '__adj'])
 		return corpus
-		
-		
->>>>>>> 465c42dd
+		