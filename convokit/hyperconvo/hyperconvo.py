from collections import defaultdict
import numpy as np
import scipy.stats

from convokit.transformer import Transformer
from typing import Dict, Optional
from convokit.model import Corpus, Utterance
from .hypergraph import Hypergraph
from .triadMotif import TriadMotif, MotifType


class HyperConvo(Transformer):
    """
    Encapsulates computation of hypergraph features for a particular
    corpus.

    fit_transform() retrieves features from the corpus conversational
    threads using retrieve_feats, and stores it in the corpus's conversations'
    meta field under the key "hyperconvo"

    Either use the features directly, or use the other transformers, threadEmbedder (https://zissou.infosci.cornell.edu/socialkit/documentation/threadEmbedder.html)
    or communityEmbedder (https://zissou.infosci.cornell.edu/socialkit/documentation/communityEmbedder.html) to embed threads or communities respectively in a low-dimensional
    space for further analysis or visualization.

    As features, we compute the degree distribution statistics from Table 4 of
    http://www.cs.cornell.edu/~cristian/Patterns_of_participant_interactions.html,
    for both a whole conversation and its midthread, and for indegree and
    outdegree distributions of C->C, C->c and c->c edges, as in the paper.
    We also compute the presence and count of each motif type specified in Fig 2.
    However, we do not include features making use of reaction edges, due to our
    inability to release the Facebook data used in the paper (which reaction
    edges are most naturally suited for). In particular, we do not include edge
    distribution statistics from Table 4, as these rely on the presence of
    reaction edges. We hope to implement a more general version of these
    reaction features in an upcoming release.

    :param prefix_len: Length (in number of utterances) of each thread to
            consider when constructing its hypergraph
    :param min_thread_len: Only consider threads of at least this length
    :param include_root: True if root utterance should be included in the utterance thread,
                         False otherwise, i.e. thread begins from top level comment. (Affects prefix_len and min_thread_len counts.)
                         (If include_root is True, then each Conversation will have metadata for one thread, otherwise each Conversation
                         will have metadata for multiple threads - equal to the number of top-level comments.)
    """

    def __init__(self, prefix_len: int=10, min_thread_len: int=10, include_root: bool=True):
        self.prefix_len = prefix_len
        self.min_thread_len = min_thread_len
        self.include_root = include_root

    def transform(self, corpus: Corpus) -> Corpus:
        """
        Same as fit_transform()
        """
        return self.fit_transform(corpus)

    def fit_transform(self, corpus: Corpus, y=None) -> Corpus:
        """
        fit_transform() retrieves features from the corpus conversational
        threads using retrieve_feats()

        :param corpus: Corpus object to retrieve feature information from

        :return: corpus with conversations having a new meta field "hyperconvo" containing the stats generated by retrieve_feats(). Each conversation's metadata then contains the stats for the thread(s) it contains.
        """
        feats = self.retrieve_feats(corpus)
        if self.include_root:  # threads start at root (post)
            for root_id in feats.keys():
                convo = corpus.get_conversation(root_id)
                convo.add_meta("hyperconvo", {root_id: feats[root_id]})
        else:  # threads start at top-level-comment
            # Construct top-level-comment to root mapping
            threads = corpus.utterance_threads(prefix_len=self.prefix_len, include_root=False)
            root_to_tlc = dict()
            for tlc_id, utts in threads.items():
                if len(utts) < self.min_thread_len: continue
                utt_id = next(iter(utts))
                thread_root = utts[utt_id].root
                if thread_root in root_to_tlc:
                    root_to_tlc[thread_root][tlc_id] = feats[tlc_id]
                else:
                        root_to_tlc[thread_root] = {tlc_id: feats[tlc_id]}
            for root_id in root_to_tlc:
                convo = corpus.get_conversation(root_id)
                convo.add_meta("hyperconvo", root_to_tlc[root_id])

        return corpus

    @staticmethod
<<<<<<< HEAD
    def _make_hypergraph(corpus: Optional[Corpus] = None,
                         uts: Optional[Dict[Hashable, Utterance]] = None,
                         exclude_id: Hashable = None) -> Hypergraph:
=======
    def _make_hypergraph(corpus: Optional[Corpus]=None,
                         uts: Optional[Dict[str, Utterance]]=None,
                         exclude_id: str=None) -> Hypergraph:
>>>>>>> c03ca53e
        """
        Construct a Hypergraph from all the utterances of a Corpus, or a specified subset of utterances

        :param corpus: A Corpus to extract utterances from
        :param uts: Subset of utterances to construct a Hypergraph from
        :param exclude_id: id of utterance to exclude from Hypergraph construction

        :return: Hypergraph object
        """
        if uts is None:
            if corpus is None:
                raise RuntimeError("fit_transform() helper method _make_hypergraph()"
                                   "has no valid corpus / utterances input")
            uts = {utt.id: utt for utt in corpus.iter_utterances()}

        G = Hypergraph(utterances=uts)
        username_to_utt_ids = dict()
        reply_edges = []
        speaker_to_reply_tos = defaultdict(list)
        speaker_target_pairs = set()
        # nodes
<<<<<<< HEAD
        for ut in sorted(uts.values(), key=lambda h: h.get("timestamp")):
=======
        for ut in sorted(uts.values(), key=lambda h: h.timestamp):
>>>>>>> c03ca53e
            if ut.id != exclude_id:
                if ut.user not in username_to_utt_ids:
                    username_to_utt_ids[ut.user] = set()
                username_to_utt_ids[ut.user].add(ut.id)
                if ut.reply_to is not None and ut.reply_to in uts \
                        and ut.reply_to != exclude_id:
                    reply_edges.append((ut.id, ut.reply_to))
                    speaker_to_reply_tos[ut.user].append(ut.reply_to)
<<<<<<< HEAD
                    speaker_target_pairs.add((ut.user, uts[ut.reply_to].user, ut.timestamp, ut.text, ut.reply_to, ut.id, ut.root))
=======
                    speaker_target_pairs.add((ut.user, uts[ut.reply_to].user, ut.timestamp))
>>>>>>> c03ca53e
                G.add_node(ut.id, info=ut.__dict__)
        # hypernodes
        for u, ids in username_to_utt_ids.items():
            G.add_hypernode(u, ids, info=u.meta)
        # reply edges
        for u, v in reply_edges:
            # print("ADDING TIMESTAMP")
            G.add_edge(u, v)
        # user to utterance response edges
        for u, reply_tos in speaker_to_reply_tos.items():
            for reply_to in reply_tos:
                G.add_edge(u, reply_to)
        # user to user response edges
        for u, v, timestamp, text, reply_to, utt_id, top_level_comment in speaker_target_pairs:
            G.add_edge(u, v, {'timestamp': timestamp,
                              'text': text,
                              'speaker': u,
                              'target': v,
                              'reply_to': reply_to,
                              'top_level_comment': top_level_comment,
                              'utt_id': utt_id,
                              'root': (reply_to == top_level_comment)
                              })
        return G

    @staticmethod
    def _node_type_name(b: bool) -> str:
        """
        Helper method to get node type name (C or c)

        :param b: Bool, where True indicates node is a Hypernode
        :return: "C" if True, "c" if False
        """
        return "C" if b else "c"

    @staticmethod
    def _degree_feats(uts: Optional[Dict[str, Utterance]]=None,
                      G: Optional[Hypergraph]=None,
                      name_ext: str="",
                      exclude_id: Optional[str]=None) -> Dict:
        """
        Helper method for retrieve_feats().
        Generate statistics on degree-related features in a Hypergraph (G), or a Hypergraph
        constructed from provided utterances (uts)

        :param uts: utterances to construct Hypergraph from
        :param G: Hypergraph to calculate degree features statistics from
        :param name_ext: Suffix to append to feature name
        :param exclude_id: id of utterance to exclude from Hypergraph construction
        :return: A stats dictionary, i.e. a dictionary of feature names to feature values. For degree-related features specifically.
        """
        assert uts is None or G is None
        if G is None:
            G = HyperConvo._make_hypergraph(uts, exclude_id=exclude_id)

        stat_funcs = {
            "max": np.max,
            "argmax": np.argmax,
            "norm.max": lambda l: np.max(l) / np.sum(l),
            "2nd-largest": lambda l: np.partition(l, -2)[-2] if len(l) > 1
            else np.nan,
            "2nd-argmax": lambda l: (-l).argsort()[1] if len(l) > 1 else np.nan,
            "norm.2nd-largest": lambda l: np.partition(l, -2)[-2] / np.sum(l)
            if len(l) > 1 else np.nan,
            "mean": np.mean,
            "mean-nonzero": lambda l: np.mean(l[l != 0]),
            "prop-nonzero": lambda l: np.mean(l != 0),
            "prop-multiple": lambda l: np.mean(l[l != 0] > 1),
            "entropy": scipy.stats.entropy,
            "2nd-largest / max": lambda l: np.partition(l, -2)[-2] / np.max(l)
            if len(l) > 1 else np.nan
        }

        stats = {}
        for from_hyper in [False, True]:
            for to_hyper in [False, True]:
                if not from_hyper and to_hyper: continue  # skip c -> C
                outdegrees = np.array(G.outdegrees(from_hyper, to_hyper))
                indegrees = np.array(G.indegrees(from_hyper, to_hyper))

                for stat, stat_func in stat_funcs.items():
                    stats["{}[outdegree over {}->{} {}responses]".format(stat,
                                                                         HyperConvo._node_type_name(from_hyper),
                                                                         HyperConvo._node_type_name(to_hyper),
                                                                         name_ext)] = stat_func(outdegrees)
                    stats["{}[indegree over {}->{} {}responses]".format(stat,
                                                                        HyperConvo._node_type_name(from_hyper),
                                                                        HyperConvo._node_type_name(to_hyper),
                                                                        name_ext)] = stat_func(indegrees)
        return stats

    @staticmethod
<<<<<<< HEAD
    def probabilities(transitions: Dict):
        """
        Takes a transitions count dictionary Dict[(MotifType.name->MotifType.name)->Int]
        :return: transitions probability dictionary Dict[(MotifType.name->MotifType.name)->Float]
        """
        probs = dict()

        for parent, children in TriadMotif.relations().items():
            total = sum(transitions[(parent, c)] for c in children) + transitions[(parent, parent)]
            probs[(parent, parent)] = (transitions[(parent, parent)] / total) if total > 0 else 0
            for c in children:
                probs[(parent, c)] = (transitions[(parent, c)] / total) if total > 0 else 0

        return probs

    @staticmethod
    def _latent_motif_count(motifs, trans: bool):
        """
        Takes a dictionary of (MotifType.name, List[Motif]) and a bool prob, indicating whether
        transition probabilities need to be returned
        :return: Returns a tuple of a dictionary of latent motif counts
        and a dictionary of motif->motif transition probabilities
         (Dict[MotifType.name->Int], Dict[(MotifType.name->MotifType.name)->Float])
         The second element is None if prob=False
        """
        latent_motif_count = {motif_type.name: 0 for motif_type in MotifType}

        transitions = TriadMotif.transitions()
        for motif_type, motif_instances in motifs.items():
            for motif_instance in motif_instances:
                curr_motif = motif_instance
                child_motif_type = curr_motif.get_type()
                # Reflexive edge
                if trans:
                    transitions[(child_motif_type, child_motif_type)] += 1

                # print(transitions)
                while True:
                    latent_motif_count[curr_motif.get_type()] +=  1
                    curr_motif = curr_motif.regress()
                    if curr_motif is None: break
                    parent_motif_type = curr_motif.get_type()
                    if trans:
                        transitions[(parent_motif_type, child_motif_type)] += 1
                    child_motif_type = parent_motif_type

        return latent_motif_count, transitions

    @staticmethod
    def _motif_feats(uts: Optional[Dict[Hashable, Utterance]] = None,
                     G: Hypergraph = None,
=======
    def _motif_feats(uts: Optional[Dict[str, Utterance]]=None,
                     G: Hypergraph=None,
>>>>>>> c03ca53e
                     name_ext: str="",
                     exclude_id: str = None) -> Dict:
        """
        Helper method for retrieve_feats().
        Generate statistics on motif-related features in a Hypergraph (G), or a Hypergraph
        constructed from provided utterances (uts)
        :param uts: utterances to construct Hypergraph from
        :param G: Hypergraph to calculate degree features statistics from
        :param name_ext: Suffix to append to feature name
        :param exclude_id: id of utterance to exclude from Hypergraph construction
        :return: A dictionary from a thread root id to its stats dictionary, which is a dictionary from feature names to feature values. For motif-related features specifically.
        """
        assert uts is None or G is None
        if G is None:
            G = HyperConvo._make_hypergraph(uts=uts, exclude_id=exclude_id)

        motifs = G.extract_motifs()

        stat_funcs = {
            "is-present": lambda l: len(l) > 0,
            "count": len
        }

        stats = {}

        for motif_type in motifs:
            for stat, stat_func in stat_funcs.items():
                stats["{}[{}{}]".format(stat, str(motif_type), name_ext)] = \
                    stat_func(motifs[motif_type])

        # if latent:
        #     latent_motif_count, transitions = HyperConvo._latent_motif_count(motifs, trans=trans)
        #     for motif_type in latent_motif_count:
        #         # stats["is-present[LATENT_{}{}]".format(motif_type, name_ext)] = \
        #         #     (latent_motif_count[motif_type] > 0)
        #         stats["count[LATENT_{}{}]".format(motif_type, name_ext)] = latent_motif_count[motif_type]
        #
        #     if trans:
        #         assert transitions is not None
        #         for p, v in transitions.items():
        #             stats["trans[{}]".format(p)] = v

        return stats

<<<<<<< HEAD

    def retrieve_motifs(self, corpus: Corpus):
        threads_motifs = {}
        for i, (root, thread) in enumerate(
                corpus.utterance_threads(prefix_len=self.prefix_len, include_root=self.include_root).items()):
            if len(thread) < self.min_thread_len: continue
            G = HyperConvo._make_hypergraph(uts=thread)
            motifs = G.extract_motifs()
            threads_motifs[root] = motifs

        return threads_motifs

    def retrieve_dyadic_motif_counts(self, corpus: Corpus):
        threads_motifs = {}
        for i, (root, thread) in enumerate(
                corpus.utterance_threads(prefix_len=self.prefix_len, include_root=self.include_root).items()):
            if len(thread) < self.min_thread_len: continue
            G = HyperConvo._make_hypergraph(uts=thread)
            motifs = G.extract_dyadic_motif_counts()
            threads_motifs[root] = motifs
        return threads_motifs

    def retrieve_motif_paths(self, corpus: Corpus):
        threads_motifs = self.retrieve_motifs(corpus)
        threads_paths = dict()

        for thread_id, motif_dict in threads_motifs.items():
            thread_paths_dict = defaultdict(list)
            for motif_type, instances in motif_dict.items():
                for instance in instances:
                    thread_paths_dict[instance.get_development_path()].append(instance)
            threads_paths[thread_id] = thread_paths_dict

        return threads_paths

    def retrieve_motif_pathway_stats(self, corpus: Corpus):
        threads_motifs = self.retrieve_motifs(corpus)
        paths_list = TriadMotif.paths_list()
        paths_dict = {k: 0 for k in paths_list}

        threads_stats = dict()

        for thread_id, motif_dict in threads_motifs.items():
            thread_paths_dict = paths_dict.copy()
            for motif_type, instances in motif_dict.items():
                for instance in instances:
                    thread_paths_dict[instance.get_development_path()] += 1
            threads_stats[thread_id] = thread_paths_dict

        return threads_stats

    def retrieve_motif_counts(self, corpus: Corpus):
        threads_motifs = self.retrieve_motifs(corpus)
        for thread_id, motif_dict in threads_motifs.items():
            for motif_type, instances in motif_dict.items():
                motif_dict[motif_type] = len(instances)
        return threads_motifs

    def retrieve_motif_counts_layered(self, corpus: Corpus):
        threads_motifs = self.retrieve_motifs(corpus)
        for thread_id, motif_dict in threads_motifs.items():
            for motif_type, instances in motif_dict.items():
                layer_count = 0
                for instance in instances:
                    instance_layers = 1
                    for edges in instance.edges:
                        instance_layers *= len(edges)
                    layer_count += instance_layers
                motif_dict[motif_type] = layer_count
        return threads_motifs

    def retrieve_motif_texts(self, corpus: Corpus):
        threads_motifs = self.retrieve_motifs(corpus)

        for thread_id, motif_dict in threads_motifs.items():
            for motif_type, instances in motif_dict.items():
                motif_dict[motif_type] = [motif.get_text() for motif in instances]
        return threads_motifs


    def retrieve_feats(self, corpus: Corpus) -> Dict[Hashable, Dict]:
=======
    @staticmethod
    def retrieve_feats(corpus: Corpus, prefix_len: int=10,
                       min_thread_len: int=10,
                       include_root: bool=True) -> Dict[str, Dict]:
>>>>>>> c03ca53e
        """
        Retrieve all hypergraph features for a given corpus (viewed as a set
        of conversation threads).

        See init() for further documentation.

        :return: A dictionary from a thread root id to its stats dictionary,
            which is a dictionary from feature names to feature values. For degree-related
            features specifically.
        """

        threads_stats = dict()

        for i, (root, thread) in enumerate(
                corpus.utterance_threads(prefix_len=self.prefix_len, include_root=self.include_root).items()):
            if len(thread) < self.min_thread_len: continue
            stats = {}
            G = HyperConvo._make_hypergraph(uts=thread)
            # G_mid = HyperConvo._make_hypergraph(uts=thread, exclude_id=root)
            # for k, v in HyperConvo._degree_feats(G=G).items(): stats[k] = v
            for k, v in HyperConvo._motif_feats(G=G).items(): stats[k] = v
<<<<<<< HEAD
            # for k, v in HyperConvo._degree_feats(G=G_mid,
            #                                name_ext="mid-thread ").items(): stats[k] = v
            # for k, v in HyperConvo._motif_feats(G=G_mid,
            #                               name_ext=" over mid-thread").items(): stats[k] = v
=======
            for k, v in HyperConvo._degree_feats(G=G_mid, name_ext="mid-thread ").items(): stats[k] = v
            for k, v in HyperConvo._motif_feats(G=G_mid, name_ext=" over mid-thread").items(): stats[k] = v
>>>>>>> c03ca53e
            threads_stats[root] = stats

        return threads_stats<|MERGE_RESOLUTION|>--- conflicted
+++ resolved
@@ -87,15 +87,9 @@
         return corpus
 
     @staticmethod
-<<<<<<< HEAD
-    def _make_hypergraph(corpus: Optional[Corpus] = None,
-                         uts: Optional[Dict[Hashable, Utterance]] = None,
-                         exclude_id: Hashable = None) -> Hypergraph:
-=======
     def _make_hypergraph(corpus: Optional[Corpus]=None,
                          uts: Optional[Dict[str, Utterance]]=None,
                          exclude_id: str=None) -> Hypergraph:
->>>>>>> c03ca53e
         """
         Construct a Hypergraph from all the utterances of a Corpus, or a specified subset of utterances
 
@@ -117,11 +111,7 @@
         speaker_to_reply_tos = defaultdict(list)
         speaker_target_pairs = set()
         # nodes
-<<<<<<< HEAD
-        for ut in sorted(uts.values(), key=lambda h: h.get("timestamp")):
-=======
         for ut in sorted(uts.values(), key=lambda h: h.timestamp):
->>>>>>> c03ca53e
             if ut.id != exclude_id:
                 if ut.user not in username_to_utt_ids:
                     username_to_utt_ids[ut.user] = set()
@@ -130,11 +120,7 @@
                         and ut.reply_to != exclude_id:
                     reply_edges.append((ut.id, ut.reply_to))
                     speaker_to_reply_tos[ut.user].append(ut.reply_to)
-<<<<<<< HEAD
-                    speaker_target_pairs.add((ut.user, uts[ut.reply_to].user, ut.timestamp, ut.text, ut.reply_to, ut.id, ut.root))
-=======
                     speaker_target_pairs.add((ut.user, uts[ut.reply_to].user, ut.timestamp))
->>>>>>> c03ca53e
                 G.add_node(ut.id, info=ut.__dict__)
         # hypernodes
         for u, ids in username_to_utt_ids.items():
@@ -227,62 +213,8 @@
         return stats
 
     @staticmethod
-<<<<<<< HEAD
-    def probabilities(transitions: Dict):
-        """
-        Takes a transitions count dictionary Dict[(MotifType.name->MotifType.name)->Int]
-        :return: transitions probability dictionary Dict[(MotifType.name->MotifType.name)->Float]
-        """
-        probs = dict()
-
-        for parent, children in TriadMotif.relations().items():
-            total = sum(transitions[(parent, c)] for c in children) + transitions[(parent, parent)]
-            probs[(parent, parent)] = (transitions[(parent, parent)] / total) if total > 0 else 0
-            for c in children:
-                probs[(parent, c)] = (transitions[(parent, c)] / total) if total > 0 else 0
-
-        return probs
-
-    @staticmethod
-    def _latent_motif_count(motifs, trans: bool):
-        """
-        Takes a dictionary of (MotifType.name, List[Motif]) and a bool prob, indicating whether
-        transition probabilities need to be returned
-        :return: Returns a tuple of a dictionary of latent motif counts
-        and a dictionary of motif->motif transition probabilities
-         (Dict[MotifType.name->Int], Dict[(MotifType.name->MotifType.name)->Float])
-         The second element is None if prob=False
-        """
-        latent_motif_count = {motif_type.name: 0 for motif_type in MotifType}
-
-        transitions = TriadMotif.transitions()
-        for motif_type, motif_instances in motifs.items():
-            for motif_instance in motif_instances:
-                curr_motif = motif_instance
-                child_motif_type = curr_motif.get_type()
-                # Reflexive edge
-                if trans:
-                    transitions[(child_motif_type, child_motif_type)] += 1
-
-                # print(transitions)
-                while True:
-                    latent_motif_count[curr_motif.get_type()] +=  1
-                    curr_motif = curr_motif.regress()
-                    if curr_motif is None: break
-                    parent_motif_type = curr_motif.get_type()
-                    if trans:
-                        transitions[(parent_motif_type, child_motif_type)] += 1
-                    child_motif_type = parent_motif_type
-
-        return latent_motif_count, transitions
-
-    @staticmethod
-    def _motif_feats(uts: Optional[Dict[Hashable, Utterance]] = None,
-                     G: Hypergraph = None,
-=======
     def _motif_feats(uts: Optional[Dict[str, Utterance]]=None,
                      G: Hypergraph=None,
->>>>>>> c03ca53e
                      name_ext: str="",
                      exclude_id: str = None) -> Dict:
         """
@@ -327,7 +259,6 @@
 
         return stats
 
-<<<<<<< HEAD
 
     def retrieve_motifs(self, corpus: Corpus):
         threads_motifs = {}
@@ -409,12 +340,6 @@
 
 
     def retrieve_feats(self, corpus: Corpus) -> Dict[Hashable, Dict]:
-=======
-    @staticmethod
-    def retrieve_feats(corpus: Corpus, prefix_len: int=10,
-                       min_thread_len: int=10,
-                       include_root: bool=True) -> Dict[str, Dict]:
->>>>>>> c03ca53e
         """
         Retrieve all hypergraph features for a given corpus (viewed as a set
         of conversation threads).
@@ -436,15 +361,8 @@
             # G_mid = HyperConvo._make_hypergraph(uts=thread, exclude_id=root)
             # for k, v in HyperConvo._degree_feats(G=G).items(): stats[k] = v
             for k, v in HyperConvo._motif_feats(G=G).items(): stats[k] = v
-<<<<<<< HEAD
-            # for k, v in HyperConvo._degree_feats(G=G_mid,
-            #                                name_ext="mid-thread ").items(): stats[k] = v
-            # for k, v in HyperConvo._motif_feats(G=G_mid,
-            #                               name_ext=" over mid-thread").items(): stats[k] = v
-=======
             for k, v in HyperConvo._degree_feats(G=G_mid, name_ext="mid-thread ").items(): stats[k] = v
             for k, v in HyperConvo._motif_feats(G=G_mid, name_ext=" over mid-thread").items(): stats[k] = v
->>>>>>> c03ca53e
             threads_stats[root] = stats
 
         return threads_stats